--- conflicted
+++ resolved
@@ -64,12 +64,6 @@
     end_at=end_at,
 )
 
-<<<<<<< HEAD
-prediction_data = prediction_data.sort_values(
-    by="timestamp",
-    ascending=False,
-).groupby("ticker").head(30).reset_index(drop=True)
-=======
 prediction_data = (
     prediction_data.sort_values(
         by="timestamp",
@@ -79,20 +73,13 @@
     .head(30)
     .reset_index(drop=True)
 )
->>>>>>> 169a74a8
 
 prediction_data["timestamp"] = prediction_data["timestamp"].astype(str)
 
 predictions = None
 
 if arguments.location == "remote":
-<<<<<<< HEAD
-    predictions = model_client.generate_predictions(
-        data=prediction_data,
-    )
-=======
     predictions = model_client.get_predictions()
->>>>>>> 169a74a8
 
 else:
     predictions = requests.post(
@@ -104,10 +91,5 @@
 for ticker, ticker_predictions in predictions.items():
     closing_prices = [ticker_prediction[0] for ticker_prediction in ticker_predictions]
 
-<<<<<<< HEAD
-    print("ticker: {}".format(ticker))
-    print("closing_prices: {}".format(closing_prices))
-=======
     print(f"ticker: {ticker}")  # noqa: T201
-    print(f"closing_prices: {closing_prices}")  # noqa: T201
->>>>>>> 169a74a8
+    print(f"closing_prices: {closing_prices}")  # noqa: T201