use tracing::{debug, info};
use chrono::Utc;

<<<<<<< HEAD
use aws_credential_types::provider::ProvideCredentials;
=======
>>>>>>> 9f6b5427
use aws_sdk_s3::primitives::ByteStream;
use chrono::NaiveDate;
use duckdb::{Connection, Result as DuckResult};
use polars::prelude::ParquetWriter;
use polars::prelude::*;

use std::io::Cursor;

use axum::{
    Router,
    extract::{Json, State},
    http::{StatusCode, header},
    response::{IntoResponse, Response},
    routing::{get, post},
    body::Body,
};

use crate::AppState;

#[derive(serde::Deserialize)]
struct DailySync {
    date: NaiveDate,
}

#[derive(serde::Deserialize)]
struct DateRangeQuery {
    start_date: NaiveDate,
    end_date: NaiveDate,
}

#[derive(serde::Deserialize, Debug)]
struct BarResult {
    #[serde(rename = "T")]
    ticker: String,
    // TODO: money types
    c: Option<f64>,
    h: Option<f64>,
    l: Option<f64>,
    n: Option<f64>,
    o: Option<f64>,
    // otc: bool,
    t: i64,
    v: Option<f64>,
    vw: Option<f64>,
}

#[derive(serde::Deserialize, Debug)]
struct PolygonResponse {
    adjusted: bool,
    #[serde(rename = "queryCount")]
    query_count: u64,
    request_id: String,
    #[serde(rename = "resultsCount")]
    results_count: u64,
    status: String,
    results: Option<Vec<BarResult>>,
}

async fn upload_dataframe_to_s3(
    df: &DataFrame,
    state: &AppState,
    date: &NaiveDate,
) -> Result<String, String> {
    let year = date.format("%Y");
    let month = date.format("%m");
    let day = date.format("%d");

    let key = format!(
        "equity/bars/daily/year={}/month={}/day={}/data.parquet",
        year, month, day
    );

    let mut buffer = Vec::new();
    {
        let cursor = Cursor::new(&mut buffer);
        let writer = ParquetWriter::new(cursor);
        match writer.finish(&mut df.clone()) {
            Ok(_) => {
                info!(
                    "DataFrame successfully converted to parquet, size: {} bytes",
                    buffer.len()
                );
            }
            Err(err) => {
                return Err(format!("Failed to write parquet: {}", err));
            }
        }
    }

    let body = ByteStream::from(buffer);

    match state
        .s3_client
        .put_object()
        .bucket(&state.bucket_name)
        .key(&key)
        .body(body)
        .content_type("application/octet-stream")
        .send()
        .await
    {
        Ok(_) => {
            info!(
                "Successfully uploaded parquet file to s3://{}/{}",
                state.bucket_name, key
            );
            Ok(key)
<<<<<<< HEAD
        }
        Err(err) => Err(format!("Failed to upload to S3: {}", err)),
    }
}

async fn fetch(State(state): State<AppState>, query: Option<Json<DateRangeQuery>>) -> Response {
    info!("Fetching equity data from S3 partitioned files");

    match query_s3_parquet_data(&state, query).await {
        Ok(parquet_data) => {
            let mut response = Response::new(Body::from(parquet_data));
            response.headers_mut().insert(
                header::CONTENT_TYPE,
                "application/octet-stream".parse().unwrap(),
            );
            response.headers_mut().insert(
                "Content-Disposition",
                "attachment; filename=\"equity_data.parquet\"".parse().unwrap(),
            );
            *response.status_mut() = StatusCode::OK;
            response
        },
        Err(err) => {
            info!("Failed to query S3 data: {}", err);
            (
                StatusCode::INTERNAL_SERVER_ERROR,
                format!("Query failed: {}", err),
            )
                .into_response()
=======
>>>>>>> 9f6b5427
        }
        Err(err) => Err(format!("Failed to upload to S3: {}", err)),
    }
}

async fn query_s3_parquet_data(
    state: &AppState,
    query: Option<Json<DateRangeQuery>>,
) -> Result<Vec<u8>, String> {
    let conn = Connection::open_in_memory()
        .map_err(|e| format!("Failed to create DuckDB connection: {}", e))?;

    conn.execute_batch("INSTALL httpfs; LOAD httpfs;")
        .map_err(|e| format!("Failed to load httpfs extension: {}", e))?;

    let config = aws_config::load_defaults(aws_config::BehaviorVersion::latest()).await;
    let credentials = config
        .credentials_provider()
        .unwrap()
        .provide_credentials()
        .await
        .map_err(|e| format!("Failed to get AWS credentials: {}", e))?;

    let s3_config = format!(
        "
        SET s3_region='us-east-1';
        SET s3_url_style='path';
        SET s3_access_key_id='{}';
        SET s3_secret_access_key='{}';
    ",
        credentials.access_key_id(),
        credentials.secret_access_key()
    );

    conn.execute_batch(&s3_config)
        .map_err(|e| format!("Failed to configure S3 settings: {}", e))?;

    let (start_date, end_date) = match query {
        Some(q) => (q.start_date, q.end_date),
        None => {
            let end_date = chrono::Utc::now().naive_utc().date();
            let start_date = end_date - chrono::Duration::days(7);
            (start_date, end_date)
        }
    };

    info!("Querying data from {} to {}", start_date, end_date);

    let mut s3_paths = Vec::new();
    let mut current_date = start_date;

    while current_date <= end_date {
        let year = current_date.format("%Y");
        let month = current_date.format("%m");
        let day = current_date.format("%d");

        let s3_path = format!(
            "s3://{}/equity/bars/daily/year={}/month={}/day={}/data.parquet",
            state.bucket_name, year, month, day
        );
        s3_paths.push(s3_path);

        current_date = current_date + chrono::Duration::days(1);
    }

    if s3_paths.is_empty() {
        return Err("No files to query for the given date range".to_string());
    }

    info!("Querying {} S3 files", s3_paths.len());

    let s3_paths_str = s3_paths
        .iter()
        .map(|path| format!("SELECT * FROM '{}'", path))
        .collect::<Vec<_>>()
        .join(" UNION ALL ");

    // Create a temporary parquet file path
    let temp_file = format!("/tmp/query_result_{}.parquet", Utc::now().timestamp_micros());
    
    let export_sql = format!(
        "
        COPY (
            SELECT 
                ticker,
                timestamp,
                open_price,
                high_price,
                low_price,
                close_price,
                volume,
                volume_weighted_average_price,
                transactions
            FROM ({})
            ORDER BY timestamp, ticker
        ) TO '{}' (FORMAT PARQUET)
        ",
        s3_paths_str,
        temp_file
    );

    debug!("Executing export SQL: {}", export_sql);

    conn.execute(&export_sql, [])
        .map_err(|e| format!("Failed to execute parquet export: {}", e))?;

    // Read the parquet file into memory
    let parquet_data = std::fs::read(&temp_file)
        .map_err(|e| format!("Failed to read parquet file: {}", e))?;
    
    // Clean up temp file
    if let Err(e) = std::fs::remove_file(&temp_file) {
        info!("Failed to clean up temp file {}: {}", temp_file, e);
    }

    info!("Query exported {} bytes of parquet data", parquet_data.len());
    Ok(parquet_data)
}

async fn sync(State(state): State<AppState>, payload: Json<DailySync>) -> impl IntoResponse {
    info!("name: {}", payload.date);
    let url = format!(
        "{}/v2/aggs/grouped/locale/us/market/stocks/{}",
        state.polygon.base, payload.date
    );

    info!("url: {}", url);
    let response = match state
        .client
        .get(url)
        .header("accept", "application/json")
        .query(&[("adjusted", "true"), ("apiKey", state.polygon.key.as_str())])
        .send()
        .await
    {
        Ok(resp) => resp,
        Err(err) => {
            info!("Failed to send request: {}", err);
            return (
                StatusCode::INTERNAL_SERVER_ERROR,
                "Failed to send API request",
            )
                .into_response();
        }
    };

    let raw_text = match response.error_for_status() {
        Ok(response) => match response.text().await {
            Ok(text) => text,
            Err(err) => {
                info!("Failed to read response text: {}", err);
                return (
                    StatusCode::INTERNAL_SERVER_ERROR,
                    "Failed to read API response",
                )
                    .into_response();
            }
        },
        Err(err) => {
            info!("API request failed: {}", err);
            return (StatusCode::INTERNAL_SERVER_ERROR, "API request failed").into_response();
        }
    };

    let json_value: serde_json::Value = match serde_json::from_str(&raw_text) {
        Ok(value) => value,
        Err(err) => {
            info!("Failed to parse JSON response: {}", err);
            return (
                StatusCode::INTERNAL_SERVER_ERROR,
                "Invalid JSON response from API",
            )
                .into_response();
        }
    };

    let results_array = match json_value.get("results") {
        Some(results) => results,
        None => {
            info!("No results field found in response");
            return (
                StatusCode::NO_CONTENT,
                "No market data available for this date",
            )
                .into_response();
        }
    };

    let bars: Vec<BarResult> = match serde_json::from_value(results_array.clone()) {
        Ok(bars) => bars,
        Err(err) => {
            info!("Failed to parse results into BarResult structs: {}", err);
            return (StatusCode::BAD_GATEWAY, raw_text).into_response();
        }
    };

    let tickers: Vec<String> = bars.iter().map(|b| b.ticker.clone()).collect();
    let volumes: Vec<Option<u64>> = bars.iter().map(|b| b.v.map(|v| v as u64)).collect();
    let vw_prices: Vec<Option<f64>> = bars.iter().map(|b| b.vw).collect();
    let open_prices: Vec<Option<f64>> = bars.iter().map(|b| b.o).collect();
    let close_prices: Vec<Option<f64>> = bars.iter().map(|b| b.c).collect();
    let high_prices: Vec<Option<f64>> = bars.iter().map(|b| b.h).collect();
    let low_prices: Vec<Option<f64>> = bars.iter().map(|b| b.l).collect();
    let timestamps: Vec<i64> = bars.iter().map(|b| b.t).collect();
    let num_transactions: Vec<Option<u64>> = bars.iter().map(|b| b.n.map(|n| n as u64)).collect();

    let df_result = df! {
        "ticker" => tickers,
        "timestamp" => timestamps,
        "open_price" => open_prices,
        "high_price" => high_prices,
        "low_price" => low_prices,
        "close_price" => close_prices,
        "volume" => volumes,
        "volume_weighted_average_price" => vw_prices,
        "transactions" => num_transactions,
    };

    match df_result {
        Ok(df) => {
            info!(
                "Created DataFrame with {} rows and {} columns",
                df.height(),
                df.width()
            );
            debug!("DataFrame schema: {:?}", df.schema());

            match upload_dataframe_to_s3(&df, &state, &payload.date).await {
                Ok(s3_key) => {
                    info!("Successfully uploaded DataFrame to S3 at key: {}", s3_key);
                    let response_msg = format!(
                        "DataFrame created with {} rows and uploaded to S3: {}",
                        df.height(),
                        s3_key
                    );
                    (StatusCode::OK, response_msg).into_response()
                }
                Err(err) => {
                    info!("Failed to upload to S3: {}", err);
                    let json_output = df.to_string();
                    (
<<<<<<< HEAD
                        StatusCode::OK,
=======
                        StatusCode::BAD_GATEWAY,
>>>>>>> 9f6b5427
                        format!(
                            "DataFrame created but S3 upload failed: {}\n\n{}",
                            err, json_output
                        ),
                    )
                        .into_response()
                }
            }
        }
        Err(err) => {
            info!("Failed to create DataFrame: {}", err);
            (StatusCode::INTERNAL_SERVER_ERROR, raw_text).into_response()
        }
    }
}

pub fn router() -> Router<AppState> {
    Router::new()
        .route("/equity", get(fetch))
        .route("/equity", post(sync))
}<|MERGE_RESOLUTION|>--- conflicted
+++ resolved
@@ -1,28 +1,21 @@
-use tracing::{debug, info};
+use crate::AppState;
+use aws_credential_types::provider::ProvideCredentials;
+use aws_sdk_s3::primitives::ByteStream;
+use axum::{
+    body::Body,
+    extract::{Json, State},
+    http::{header, StatusCode},
+    response::{IntoResponse, Response},
+    routing::{get, post},
+    Router,
+};
+use chrono::NaiveDate;
 use chrono::Utc;
-
-<<<<<<< HEAD
-use aws_credential_types::provider::ProvideCredentials;
-=======
->>>>>>> 9f6b5427
-use aws_sdk_s3::primitives::ByteStream;
-use chrono::NaiveDate;
 use duckdb::{Connection, Result as DuckResult};
 use polars::prelude::ParquetWriter;
 use polars::prelude::*;
-
 use std::io::Cursor;
-
-use axum::{
-    Router,
-    extract::{Json, State},
-    http::{StatusCode, header},
-    response::{IntoResponse, Response},
-    routing::{get, post},
-    body::Body,
-};
-
-use crate::AppState;
+use tracing::{debug, info};
 
 #[derive(serde::Deserialize)]
 struct DailySync {
@@ -112,7 +105,6 @@
                 state.bucket_name, key
             );
             Ok(key)
-<<<<<<< HEAD
         }
         Err(err) => Err(format!("Failed to upload to S3: {}", err)),
     }
@@ -130,11 +122,13 @@
             );
             response.headers_mut().insert(
                 "Content-Disposition",
-                "attachment; filename=\"equity_data.parquet\"".parse().unwrap(),
+                "attachment; filename=\"equity_data.parquet\""
+                    .parse()
+                    .unwrap(),
             );
             *response.status_mut() = StatusCode::OK;
             response
-        },
+        }
         Err(err) => {
             info!("Failed to query S3 data: {}", err);
             (
@@ -142,10 +136,7 @@
                 format!("Query failed: {}", err),
             )
                 .into_response()
-=======
->>>>>>> 9f6b5427
-        }
-        Err(err) => Err(format!("Failed to upload to S3: {}", err)),
+        }
     }
 }
 
@@ -222,8 +213,11 @@
         .join(" UNION ALL ");
 
     // Create a temporary parquet file path
-    let temp_file = format!("/tmp/query_result_{}.parquet", Utc::now().timestamp_micros());
-    
+    let temp_file = format!(
+        "/tmp/query_result_{}.parquet",
+        Utc::now().timestamp_micros()
+    );
+
     let export_sql = format!(
         "
         COPY (
@@ -241,8 +235,7 @@
             ORDER BY timestamp, ticker
         ) TO '{}' (FORMAT PARQUET)
         ",
-        s3_paths_str,
-        temp_file
+        s3_paths_str, temp_file
     );
 
     debug!("Executing export SQL: {}", export_sql);
@@ -250,16 +243,17 @@
     conn.execute(&export_sql, [])
         .map_err(|e| format!("Failed to execute parquet export: {}", e))?;
 
-    // Read the parquet file into memory
-    let parquet_data = std::fs::read(&temp_file)
-        .map_err(|e| format!("Failed to read parquet file: {}", e))?;
-    
-    // Clean up temp file
+    let parquet_data =
+        std::fs::read(&temp_file).map_err(|e| format!("Failed to read parquet file: {}", e))?;
+
     if let Err(e) = std::fs::remove_file(&temp_file) {
         info!("Failed to clean up temp file {}: {}", temp_file, e);
     }
 
-    info!("Query exported {} bytes of parquet data", parquet_data.len());
+    info!(
+        "Query exported {} bytes of parquet data",
+        parquet_data.len()
+    );
     Ok(parquet_data)
 }
 
@@ -385,11 +379,7 @@
                     info!("Failed to upload to S3: {}", err);
                     let json_output = df.to_string();
                     (
-<<<<<<< HEAD
-                        StatusCode::OK,
-=======
                         StatusCode::BAD_GATEWAY,
->>>>>>> 9f6b5427
                         format!(
                             "DataFrame created but S3 upload failed: {}\n\n{}",
                             err, json_output
