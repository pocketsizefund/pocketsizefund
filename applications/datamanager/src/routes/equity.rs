--- conflicted
+++ resolved
@@ -1,10 +1,4 @@
-<<<<<<< HEAD
-use chrono::Utc;
-use tracing::{debug, info};
-
-=======
 use crate::AppState;
->>>>>>> 2dc32a89
 use aws_credential_types::provider::ProvideCredentials;
 use aws_sdk_s3::primitives::ByteStream;
 use axum::{
@@ -250,17 +244,9 @@
     conn.execute(&export_sql, [])
         .map_err(|e| format!("Failed to execute parquet export: {}", e))?;
 
-<<<<<<< HEAD
-    // Read the parquet file into memory
     let parquet_data =
         std::fs::read(&temp_file).map_err(|e| format!("Failed to read parquet file: {}", e))?;
 
-    // Clean up temp file
-=======
-    let parquet_data =
-        std::fs::read(&temp_file).map_err(|e| format!("Failed to read parquet file: {}", e))?;
-
->>>>>>> 2dc32a89
     if let Err(e) = std::fs::remove_file(&temp_file) {
         info!("Failed to clean up temp file {}: {}", temp_file, e);
     }
