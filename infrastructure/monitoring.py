--- conflicted
+++ resolved
@@ -1,13 +1,6 @@
-<<<<<<< HEAD
-from pulumi_gcp import cloudrun, secretmanager, storage
-from pulumi import Config, FileAsset, Output
-import project
-import buckets
-=======
 import project
 from pulumi import FileAsset
 from pulumi_gcp import cloudrun, secretmanager
->>>>>>> eeb66f00
 
 config = Config()
 
@@ -76,13 +69,6 @@
                             name="prometheus-config-volume",
                             mount_path="/etc/prometheus",
                         ),
-<<<<<<< HEAD
-                        cloudrun.ServiceTemplateSpecContainerVolumeMountArgs(
-                            name="prometheus-data",
-                            mount_path="/prometheus",
-                        ),
-=======
->>>>>>> eeb66f00
                     ],
                     ports=[
                         cloudrun.ServiceTemplateSpecContainerPortArgs(
@@ -93,7 +79,6 @@
             ],
             volumes=[
                 cloudrun.ServiceTemplateSpecVolumeArgs(
-<<<<<<< HEAD
                     name="prometheus-config-volume",
                     csi=cloudrun.ServiceTemplateSpecVolumeCsiArgs(
                         driver="gcsfuse.run.app",
@@ -107,19 +92,6 @@
                 cloudrun.ServiceTemplateSpecVolumeArgs(
                     name="prometheus-data", empty_dir={}
                 ),
-=======
-                    name="prometheus-config",
-                    secret=cloudrun.ServiceTemplateSpecVolumeSecretArgs(
-                        secret=prometheus_config_secret.id,
-                        items=[
-                            cloudrun.ServiceTemplateSpecVolumeSecretItemArgs(
-                                path="prometheus.yaml",
-                                version=prometheus_config_version.version,
-                            ),
-                        ],
-                    ),
-                ),
->>>>>>> eeb66f00
             ],
         ),
     ),
@@ -158,14 +130,10 @@
                             container_port=3000,
                         ),
                     ],
-<<<<<<< HEAD
                     resources=cloudrun.ServiceTemplateSpecContainerResourcesArgs(
                         limits={"cpu": "1", "memory": "1Gi"}
                     ),
                 )
-=======
-                ),
->>>>>>> eeb66f00
             ],
         ),
     ),
