--- conflicted
+++ resolved
@@ -1,8 +1,4 @@
-<<<<<<< HEAD
-=======
 """Provides functionality for chat-related operations."""
-
->>>>>>> 8b8410f5
 import datetime
 from pathlib import Path
 
@@ -24,16 +20,12 @@
     description = "pick relevant files from a directory"
 
     def __init__(self, directory: str, blacklist: list[str]) -> None:
-<<<<<<< HEAD
-=======
         """Initialize the FilePicker class."""
->>>>>>> 8b8410f5
         self.directory = directory
         self.blacklist = blacklist
 
     @property
     def files(self) -> list[str]:
-<<<<<<< HEAD
         directory = str(Path(self.directory).resolve() / "**")
 
         spec = pathspec.PathSpec.from_lines("gitwildmatch", self.blacklist)
@@ -42,7 +34,6 @@
         return [file for file in Path.glob(directory, recursive=True) if filter_(file)]
 
     def chat(self, query: str) -> str:
-=======
         """Return a list of files in the directory."""
         directory = str(Path(self.directory).resolve() / "**")
 
@@ -55,90 +46,60 @@
 
     def chat(self, query: str) -> list[str]:
         """Chat with the model regarding infrastructure."""
->>>>>>> 8b8410f5
         return client.chat.completions.create(
             model="claude-3-5-sonnet-20240620",
             max_tokens=1024 * 8,
             messages=[
                 {
                     "role": "system",
-<<<<<<< HEAD
-                    "content": f"You are an expert in terraform, and you are given a directory of files and a user query. Decide which files are best suited to answering the question.<Files>{self.files}</Files>", # noqa: E501
-=======
                     "content": (
                         "You are an expert in terraform, and you are given "
                         "a directory of files and a user query. "
                         "Decide which files are best suited to answering the question."
                         f"<Files>{self.files}</Files>"
                     ),
->>>>>>> 8b8410f5
                 },
                 {"role": "user", "content": query},
             ],
             response_model=FileResponse,
         ).files
 
-<<<<<<< HEAD
-    def load_files(self, query: str) -> list[dict[str, str]]:
-        files = self.chat(query)
-        contents = []
-        for file in files:
-            with Path.open(Path(file)) as f:
-=======
     def load_files(self, query: str) -> list[dict]:
         """Load files based on the user query."""
         files = self.chat(query)
         contents = []
         for file in files:
             with Path.open(file, "r") as f:
->>>>>>> 8b8410f5
                 content = f.read()
             contents += [{"file_name": file, "contents": content}]
 
         return contents
 
-<<<<<<< HEAD
-    def load_all_files(self) -> list[dict[str, str]]:
-        contents = []
-        for file in self.files:
-            with Path.open(Path(file)) as f:
-=======
     def load_all_files(self) -> list[dict]:
         """Load all files in the directory."""
         contents = []
         for file in self.files:
             with Path.open(file, "r") as f:
->>>>>>> 8b8410f5
                 content = f.read()
             contents += [{"file_name": file, "contents": content}]
         return contents
 
-
-<<<<<<< HEAD
-def chat_over_files(query: str) -> str:
-    """Chat over files."""
-=======
 def chat_over_files(files: list[str], query: str) -> str:
     """Chat with the model over a list of files."""
     _ = files
 
->>>>>>> 8b8410f5
     return client.chat.completions.create(
         model="claude-3-5-sonnet-20240620",
         max_tokens=1024 * 8,
         messages=[
             {
                 "role": "system",
-<<<<<<< HEAD
-                "content": "You are an expert in terraform, and you are given files and a user query. Answer the user's question with full code examples, showing diffs between the current code and the solution.", # noqa: E501
-=======
                 "content": (
                     "You are an expert in terraform, and "
                     "you are given files and a user query. "
                     "Answer the user's question with full code examples, "
                     "showing diffs between the current code and the solution."
                 ),
->>>>>>> 8b8410f5
             },
             {"role": "user", "content": query},
         ],
@@ -172,11 +133,7 @@
 
         if user_input.lower() == "save":
             file_suffix = datetime.datetime.now(datetime.UTC).timestamp() * 100
-<<<<<<< HEAD
-            with Path.open(Path(f"chat-{file_suffix}.log"), "w+") as f:
-=======
             with Path.open(f"chat-{file_suffix}.log", "w+") as f:
->>>>>>> 8b8410f5
                 for memory in memory_buffer:
                     f.write(f"{memory[0]}\n{memory[1]}\n\n")
 
