--- conflicted
+++ resolved
@@ -27,14 +27,6 @@
                   name: platform
                   key: ALPACA_API_SECRET
             - name: DARQUBE_API_KEY
-<<<<<<< HEAD
-              valueFrom:
-                secretKeyRef:
-                  name: platform
-                  key: DARQUBE_API_KEY
-            - name: DARQUBE_API_KEY
-=======
->>>>>>> 48bbb3ed
               valueFrom:
                 secretKeyRef:
                   name: platform
