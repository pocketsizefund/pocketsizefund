--- conflicted
+++ resolved
@@ -11,13 +11,7 @@
     uniform_bucket_level_access=True,
 )
 
-<<<<<<< HEAD
-grafana_dashboards_bucket = storage.Bucket(
-    "grafana-dashboards",
-    name=config.require("grafana_dashboards_bucket_name"),
-    location=project.REGION,
-    uniform_bucket_level_access=True,
-=======
+
 storage.BucketIAMMember(
     "platform-write-access",
     bucket=production_data_bucket.name,
@@ -25,5 +19,4 @@
     member=project.platform_service_account.email.apply(
         lambda e: f"serviceAccount:{e}"
     ),
->>>>>>> eeb66f00
 )