--- conflicted
+++ resolved
@@ -1,9 +1,5 @@
 import topics  # noqa: F401
 import buckets  # noqa: F401
-<<<<<<< HEAD
 import images  # noqa: F401
 import cloud_run  # noqa: F401
-=======
-import cloud_run  # noqa: F401
-import monitoring  # noqa: F401
->>>>>>> 37c6a9fd
+import monitoring  # noqa: F401