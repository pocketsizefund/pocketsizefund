--- conflicted
+++ resolved
@@ -41,9 +41,6 @@
 """
 
 
-<<<<<<< HEAD
-[tasks."application:build"]
-=======
 [tasks."python:test:behave"]
 description = "Run behave end-to-end tests"
 run = """
@@ -53,7 +50,6 @@
 
 
 [tasks."application:service:build"]
->>>>>>> 55681d52
 description = "Build the application service"
 run = """
 TIMESTAMP=$(date +%Y%m%d) 
@@ -73,19 +69,6 @@
 pocketsizefund/{{arg(name="application_name")}}:latest \
 """
 
-<<<<<<< HEAD
-[tasks."application:dev"]
-description = "Run the application service locally with hot reloading"
-run = """
-cd application/{{arg(name="application_name")}}
-uv run uvicorn src.{{arg(name="application_name")}}.main:application --reload
-"""
-
-[tasks."application:test"]
-description = "Run integration tests"
-run = """
-cd application/{{arg(name="application_name")}}
-=======
 [tasks."application:service:development"]
 description = "Run the application service locally with hot reloading"
 run = """
@@ -97,7 +80,6 @@
 description = "Run integration tests"
 run = """
 cd application/{{arg(name="service_name")}}
->>>>>>> 55681d52
 docker-compose up --build --abort-on-container-exit --remove-orphans
 """
 
