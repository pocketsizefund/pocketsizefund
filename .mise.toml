[tasks."python:format"]
description="format python code"
run = "ruff format"

[tasks."python:dead-code"]
depends = ["python:format"]
description="check for dead python code"
run = """
vulture \
    --min-confidence 80 \
    --exclude '.flox,.venv,target' \
    .
"""

[tasks."python:lint"]
depends = ["python:dead-code"]
description="run python code quality checks across the full repository"
run = """
ruff check \
    --output-format=github \
    .
"""

[tasks."haskell:format"]
description = "lint haskell code"
run = "ormolu --mode inplace $(find . -name '*.hs')"
<<<<<<< HEAD

[tasks."haskell:lint"]
description = "lint haskell code"
depends = ["haskell:format"]
run = "hlint ."

[tasks."haskell:build"]
description = "build haskell code"
run = "cd platform && stack build"
=======

[tasks."haskell:lint"]
description = "lint haskell code"
depends = ["haskell:format"]
run = "hlint ."
>>>>>>> a1e813fd

[tasks."haskell:test"]
description = "run haskell tests"
run = "cd platform && stack test"

[tasks."platform:run"]
description = "run platform in docker compose"
run = """
cd platform
docker compose up
"""

[tasks."platform:build"]
description = "build platform image to dockerhub"
run = """
<<<<<<< HEAD
TIMESTAMP=$(date +%Y%m%d)
=======
TIMESTAMP=$(date +%Y%m%d) 
>>>>>>> a1e813fd
cd platform
docker build \
    --platform linux/amd64 \
    -t pocketsizefund/platform:latest \
    -t pocketsizefund/platform:${TIMESTAMP} \
    .
"""

[tasks."platform:push"]
description = "push platform image to dockerhub"
depends = ["platform:build"]
run = """
<<<<<<< HEAD
TIMESTAMP=$(date +%Y%m%d)
=======
TIMESTAMP=$(date +%Y%m%d) 
>>>>>>> a1e813fd
cd platform
docker push pocketsizefund/platform:latest
docker push pocketsizefund/platform:${TIMESTAMP}
"""

[tasks."infrastructure:up"]
description = "launch infrastructure"
run = "cd infrastructure && uv run pulumi up"

[tasks."format"]
description = "format entire codebase"
depends = ["python:lint", "haskell:lint"]

[tasks."lint"]
description = "lint entire codebase"
depends = ["format"]

[tasks."test"]
description = "run all tests"
depends = ["haskell:test"]<|MERGE_RESOLUTION|>--- conflicted
+++ resolved
@@ -24,7 +24,6 @@
 [tasks."haskell:format"]
 description = "lint haskell code"
 run = "ormolu --mode inplace $(find . -name '*.hs')"
-<<<<<<< HEAD
 
 [tasks."haskell:lint"]
 description = "lint haskell code"
@@ -34,13 +33,6 @@
 [tasks."haskell:build"]
 description = "build haskell code"
 run = "cd platform && stack build"
-=======
-
-[tasks."haskell:lint"]
-description = "lint haskell code"
-depends = ["haskell:format"]
-run = "hlint ."
->>>>>>> a1e813fd
 
 [tasks."haskell:test"]
 description = "run haskell tests"
@@ -56,11 +48,6 @@
 [tasks."platform:build"]
 description = "build platform image to dockerhub"
 run = """
-<<<<<<< HEAD
-TIMESTAMP=$(date +%Y%m%d)
-=======
-TIMESTAMP=$(date +%Y%m%d) 
->>>>>>> a1e813fd
 cd platform
 docker build \
     --platform linux/amd64 \
@@ -73,11 +60,7 @@
 description = "push platform image to dockerhub"
 depends = ["platform:build"]
 run = """
-<<<<<<< HEAD
 TIMESTAMP=$(date +%Y%m%d)
-=======
-TIMESTAMP=$(date +%Y%m%d) 
->>>>>>> a1e813fd
 cd platform
 docker push pocketsizefund/platform:latest
 docker push pocketsizefund/platform:${TIMESTAMP}
