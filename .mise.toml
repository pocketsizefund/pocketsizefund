--- conflicted
+++ resolved
@@ -32,46 +32,8 @@
 [tasks."python:test"]
 description = "Run Python tests"
 run = """
-<<<<<<< HEAD
-uv run coverage run \
-    --parallel-mode \
-    --omit '*/__init__.py,**/test_*.py' \
-    --data-file .python_coverage.output \
-    --module pytest
-
-uv run coverage combine \
-    --data-file .python_coverage.output
-
-uv run coverage report \
-    --data-file .python_coverage.output
-
-uv run coverage xml \
-    --data-file .python_coverage.output \
-    -o .python_coverage.xml
-"""
-
-
-[tasks."python:test:behave"]
-description = "Run behave end-to-end tests"
-run = """
-cd application/{{arg(name="service_name")}}
-uv run behave features/
-"""
-
-
-[tasks."application:service:build"]
-description = "Build the application service"
-run = """
-TIMESTAMP=$(date +%Y%m%d) 
-docker build \
---file application/{{arg(name="service_name")}}/Dockerfile \
---tag pocketsizefund/{{arg(name="service_name")}}:latest \
---tag pocketsizefund/{{arg(name="service_name")}}:${TIMESTAMP} \
-.
-=======
 docker compose build tests
 docker compose run -T tests
->>>>>>> a951b83c
 """
 
 [tasks."application:service:run:production"]
