--- conflicted
+++ resolved
@@ -1,11 +1,12 @@
 import os
-<<<<<<< HEAD
-from datetime import UTC, datetime, timedelta
-from typing import Any
+from datetime import datetime, timedelta, timezone
+import polars as pl
+from typing import Dict, Any
+from .models import Money, DateRange, PredictionPayload
+from .clients import AlpacaClient, DataClient
+from .portfolio import PortfolioOptimizer
+from prometheus_fastapi_instrumentator import Instrumentator
 
-=======
-from datetime import datetime, timedelta, timezone
->>>>>>> 75eddb59
 import polars as pl
 import requests
 from alpaca.common.rest import APIError
@@ -13,16 +14,6 @@
 from prometheus_fastapi_instrumentator import Instrumentator
 from pydantic import ValidationError
 
-<<<<<<< HEAD
-=======
-import polars as pl
-import requests
-from alpaca.common.rest import APIError
-from fastapi import FastAPI, HTTPException
-from prometheus_fastapi_instrumentator import Instrumentator
-from pydantic import ValidationError
-
->>>>>>> 75eddb59
 from .clients import AlpacaClient, DataClient
 from .models import DateRange, Money, PredictionPayload
 from .portfolio import PortfolioOptimizer
