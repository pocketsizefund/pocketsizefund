import requests
import polars as pl
from typing import Dict, Any

from alpaca.trading.client import TradingClient
from alpaca.trading.requests import MarketOrderRequest
from alpaca.trading.enums import OrderSide, TimeInForce

from .models import Money, DateRange


class AlpacaClient:
    def __init__(
        self,
<<<<<<< HEAD
        api_key: str | None = "",
        api_secret: str | None = "",
=======
        api_key: str | None = None,
        api_secret: str | None = None,
>>>>>>> e9c324ba
        paper: bool = True,
    ) -> None:
        if not api_key or not api_secret:
            raise ValueError("Alpaca API key and secret are required")

        self.trading_client = TradingClient(api_key, api_secret, paper=paper)

    def get_cash_balance(self) -> Money:
        account = self.trading_client.get_account()
        return Money.from_float(float(account.cash))

    def place_notional_order(
        self,
        ticker: str,
        notional_amount: Money,
    ) -> Dict[str, Any]:
        market_order_request = MarketOrderRequest(
            symbol=ticker,
            notional=float(notional_amount),
            side=OrderSide.BUY,
            time_in_force=TimeInForce.DAY,
        )

        self.trading_client.submit_order(market_order_request)

        return {
            "status": "success",
            "message": f"Order placed for {ticker} with notional amount {notional_amount}",
        }

    def clear_positions(self) -> Dict[str, Any]:
        self.trading_client.close_all_positions(cancel_orders=True)

        return {
            "status": "success",
            "message": "All positions have been closed",
        }


class DataClient:
<<<<<<< HEAD
    def __init__(self, datamanager_base_url: str | None) -> None:
=======
    def __init__(self, datamanager_base_url: str | None):
>>>>>>> e9c324ba
        self.datamanager_base_url = datamanager_base_url

    def get_data(
        self,
        date_range: DateRange,
    ) -> pl.DataFrame:
        if not self.datamanager_base_url:
            raise ValueError("Data manager URL is not configured")

        endpoint = f"{self.datamanager_base_url}/equity-bars"

        try:
            response = requests.post(endpoint, json=date_range.to_payload(), timeout=10)
        except requests.RequestException as err:
            raise RuntimeError(f"Data manager service call error: {err}") from err

        if response.status_code != 200:
            raise Exception(
                f"Data service error: {response.text}, status code: {response.status_code}",
            )

        response_data = response.json()

        data = pl.DataFrame(response_data["data"])

        data = data.with_columns(
            pl.col("timestamp")
            .str.slice(0, 10)
            .str.strptime(pl.Date, "%Y-%m-%d")
            .alias("date")
        )

        data = (
            data.sort("date")
            .pivot(index="date", columns="ticker", values="close_price")
            .with_columns(pl.all().exclude("date").cast(pl.Float64))
        )

        return data<|MERGE_RESOLUTION|>--- conflicted
+++ resolved
@@ -12,13 +12,8 @@
 class AlpacaClient:
     def __init__(
         self,
-<<<<<<< HEAD
-        api_key: str | None = "",
-        api_secret: str | None = "",
-=======
         api_key: str | None = None,
         api_secret: str | None = None,
->>>>>>> e9c324ba
         paper: bool = True,
     ) -> None:
         if not api_key or not api_secret:
@@ -59,11 +54,7 @@
 
 
 class DataClient:
-<<<<<<< HEAD
     def __init__(self, datamanager_base_url: str | None) -> None:
-=======
-    def __init__(self, datamanager_base_url: str | None):
->>>>>>> e9c324ba
         self.datamanager_base_url = datamanager_base_url
 
     def get_data(
