--- conflicted
+++ resolved
@@ -14,13 +14,8 @@
     def __init__(
         self,
         *,
-<<<<<<< HEAD
-        api_key: str | None = "",
-        api_secret: str | None = "",
-=======
         api_key: str | None = None,
         api_secret: str | None = None,
->>>>>>> f08ab475
         paper: bool = True,
     ) -> None:
         if not api_key or not api_secret:
@@ -36,13 +31,8 @@
         cash_balance = getattr(account, "cash", None)
 
         if cash_balance is None:
-<<<<<<< HEAD
             message = "Cash balance is not available"
             raise ValueError(message)
-=======
-            msg = "Cash balance is not available"
-            raise ValueError(msg)
->>>>>>> f08ab475
 
         return Money.from_float(float(cash_balance))
 
