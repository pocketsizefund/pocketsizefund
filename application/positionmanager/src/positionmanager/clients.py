import requests
import polars as pl
from typing import Dict, Any

from alpaca.trading.client import TradingClient
from alpaca.trading.requests import MarketOrderRequest
from alpaca.trading.enums import OrderSide, TimeInForce

from .models import Money, DateRange


class AlpacaClient:
    def __init__(
        self,
<<<<<<< HEAD
        *,
        api_key: str | None = "",
        api_secret: str | None = "",
=======
        api_key: str | None = None,
        api_secret: str | None = None,
>>>>>>> 67bb8c65
        paper: bool = True,
    ) -> None:
        if not api_key or not api_secret:
            raise ValueError("Alpaca API key and secret are required")

        self.trading_client = TradingClient(api_key, api_secret, paper=paper)

    def get_cash_balance(self) -> Money:
        account = self.trading_client.get_account()
        cash_balance = getattr(account, "cash", None)

        if cash_balance is None:
            raise ValueError("Cash balance is not available")

        return Money.from_float(float(cash_balance))

    def place_notional_order(
        self,
        ticker: str,
        notional_amount: Money,
    ) -> Dict[str, Any]:
        market_order_request = MarketOrderRequest(
            symbol=ticker,
            notional=float(notional_amount),
            side=OrderSide.BUY,
            time_in_force=TimeInForce.DAY,
        )

        self.trading_client.submit_order(market_order_request)

        return {
            "status": "success",
            "message": f"Order placed for {ticker} with notional amount {notional_amount}",
        }

    def clear_positions(self) -> Dict[str, Any]:
        self.trading_client.close_all_positions(cancel_orders=True)

        return {
            "status": "success",
            "message": "All positions have been closed",
        }


class DataClient:
    def __init__(self, datamanager_base_url: str | None) -> None:
        self.datamanager_base_url = datamanager_base_url

    def get_data(
        self,
        date_range: DateRange,
    ) -> pl.DataFrame:
        if not self.datamanager_base_url:
            raise ValueError("Data manager URL is not configured")

        endpoint = f"{self.datamanager_base_url}/equity-bars"

        try:
            response = requests.post(endpoint, json=date_range.to_payload(), timeout=10)
        except requests.RequestException as err:
            raise RuntimeError(f"Data manager service call error: {err}") from err

        if response.status_code != 200:
            raise Exception(
                f"Data service error: {response.text}, status code: {response.status_code}",
            )

        response_data = response.json()

        data = pl.DataFrame(response_data["data"])

        data = data.with_columns(
            pl.col("timestamp")
            .str.slice(0, 10)
            .str.strptime(pl.Date, "%Y-%m-%d")
            .alias("date"),
        )

        data = (
            data.sort("date")
            .pivot(on="ticker", index="date", values="close_price")
            .with_columns(pl.all().exclude("date").cast(pl.Float64))
        )

        return data<|MERGE_RESOLUTION|>--- conflicted
+++ resolved
@@ -12,14 +12,11 @@
 class AlpacaClient:
     def __init__(
         self,
-<<<<<<< HEAD
         *,
         api_key: str | None = "",
         api_secret: str | None = "",
-=======
         api_key: str | None = None,
         api_secret: str | None = None,
->>>>>>> 67bb8c65
         paper: bool = True,
     ) -> None:
         if not api_key or not api_secret:
