--- conflicted
+++ resolved
@@ -1,8 +1,5 @@
 import numpy as np
-<<<<<<< HEAD
-=======
 from numpy.random import PCG64, Generator
->>>>>>> f08ab475
 from tinygrad.tensor import Tensor
 
 from application.predictionengine.src.predictionengine.gated_residual_network import (
@@ -33,12 +30,7 @@
 def test_gated_residual_network_forward() -> None:
     grn = GatedResidualNetwork(input_size=32, hidden_size=64, output_size=32)
 
-<<<<<<< HEAD
-    default_range = np.random.default_rng()
-    input_tensor = Tensor(default_range.standard_normal((8, 32)))
-=======
     input_tensor = Tensor(rng.standard_normal((8, 32)))
->>>>>>> f08ab475
     output = grn.forward(input_tensor)
 
     assert output.shape == (8, 32)
@@ -47,12 +39,7 @@
 def test_gated_residual_network_different_sizes() -> None:
     grn = GatedResidualNetwork(input_size=16, hidden_size=32, output_size=8)
 
-<<<<<<< HEAD
-    default_range = np.random.default_rng()
-    input_tensor = Tensor(default_range.standard_normal((4, 16)))
-=======
     input_tensor = Tensor(rng.standard_normal((4, 16)))
->>>>>>> f08ab475
     output = grn.forward(input_tensor)
 
     assert output.shape == (4, 8)
@@ -61,12 +48,7 @@
 def test_gated_residual_network_single_sample() -> None:
     grn = GatedResidualNetwork(input_size=10, hidden_size=20, output_size=10)
 
-<<<<<<< HEAD
-    default_range = np.random.default_rng()
-    input_tensor = Tensor(default_range.standard_normal((1, 10)))
-=======
     input_tensor = Tensor(rng.standard_normal((1, 10)))
->>>>>>> f08ab475
     output = grn.forward(input_tensor)
 
     assert output.shape == (1, 10)
@@ -75,12 +57,7 @@
 def test_gated_residual_network_consistency() -> None:
     grn = GatedResidualNetwork(input_size=16, hidden_size=32, output_size=16)
 
-<<<<<<< HEAD
-    default_range = np.random.default_rng()
-    input_tensor = Tensor(default_range.standard_normal((2, 16)))
-=======
     input_tensor = Tensor(rng.standard_normal((2, 16)))
->>>>>>> f08ab475
 
     output1 = grn.forward(input_tensor)
     output2 = grn.forward(input_tensor)
