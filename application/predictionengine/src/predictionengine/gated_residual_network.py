--- conflicted
+++ resolved
@@ -30,30 +30,18 @@
 
     def forward(
         self,
-<<<<<<< HEAD
-        features: Tensor,
-    ) -> Tensor:
-        hidden_state = self.dense_input(features).relu()
-=======
         input_: Tensor,
     ) -> Tensor:
         hidden_state = self.dense_input(input_).relu()
->>>>>>> f08ab475
 
         output_state = self.dense_output(hidden_state)
 
         gate_state = self.gate(hidden_state).sigmoid()
 
         if self.residual_projection is not None:
-<<<<<<< HEAD
-            residual = self.residual_projection(features)
-        else:
-            residual = features
-=======
             residual = self.residual_projection(input_)
         else:
             residual = input_
->>>>>>> f08ab475
 
         gated_output = cast("Tensor", gate_state * output_state + residual)
         return self.layer_normalizer(gated_output)