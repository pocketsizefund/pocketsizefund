--- conflicted
+++ resolved
@@ -2,10 +2,6 @@
 from behave.runner import Context
 
 
-<<<<<<< HEAD
 def before_all(context: Context) -> None:
-=======
-def before_all(context):
     """Set up test environment."""
->>>>>>> dd352b8f
     context.base_url = os.environ.get("BASE_URL", "http://datamanager:8080")