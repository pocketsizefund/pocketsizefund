--- conflicted
+++ resolved
@@ -1,33 +1,13 @@
-<<<<<<< HEAD
 FROM python:3.13
 COPY --from=ghcr.io/astral-sh/uv:latest /uv /bin/uv
 
-=======
-FROM python:3.13-slim 
-COPY --from=ghcr.io/astral-sh/uv:latest /uv /bin/uv
-
-ENV PYTHONPATH=/app/src
-
-RUN apt-get update && \
-    apt-get install -y --no-install-recommends libgomp1 curl \
-    && rm -rf /var/lib/apt/lists/*
-
->>>>>>> 1af30d2a
 WORKDIR /app
 
 COPY pyproject.toml ./
 RUN uv sync --no-dev
 
-<<<<<<< HEAD
-COPY ./src/ ./src/
-
-EXPOSE 8080
-
-ENTRYPOINT ["uv", "run", "uvicorn", "datamanager.src.datamanager.main:application", "--host", "0.0.0.0", "--port", "8080"]
-=======
 COPY ./src ./src
 
 EXPOSE 8080
 
-ENTRYPOINT ["uv", "run", "uvicorn", "datamanager.main:application", "--host", "0.0.0.0", "--port", "8080", "--app-dir", "src"]
->>>>>>> 1af30d2a
+ENTRYPOINT ["uv", "run", "uvicorn", "datamanager.main:application", "--host", "0.0.0.0", "--port", "8080", "--app-dir", "src"]