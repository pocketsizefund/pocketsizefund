FROM python:3.13
COPY --from=ghcr.io/astral-sh/uv:latest /uv /bin/uv

<<<<<<< HEAD
ENV PYTHONPATH=/app/src

RUN apt-get update && \
    apt-get install -y --no-install-recommends libgomp1 curl \
    && rm -rf /var/lib/apt/lists/*

=======
>>>>>>> 56b85aba
WORKDIR /app

COPY pyproject.toml ./
RUN uv sync --no-dev

COPY ./src ./src

EXPOSE 8080

ENTRYPOINT ["uv", "run", "uvicorn", "datamanager.main:application", "--host", "0.0.0.0", "--port", "8080", "--app-dir", "src"]<|MERGE_RESOLUTION|>--- conflicted
+++ resolved
@@ -1,15 +1,6 @@
 FROM python:3.13
 COPY --from=ghcr.io/astral-sh/uv:latest /uv /bin/uv
 
-<<<<<<< HEAD
-ENV PYTHONPATH=/app/src
-
-RUN apt-get update && \
-    apt-get install -y --no-install-recommends libgomp1 curl \
-    && rm -rf /var/lib/apt/lists/*
-
-=======
->>>>>>> 56b85aba
 WORKDIR /app
 
 COPY pyproject.toml ./
