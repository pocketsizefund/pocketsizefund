import os
import json
from functools import cached_property
from pydantic import BaseModel, Field, computed_field


class Polygon(BaseModel):
    api_key: str | None = Field(default=os.getenv("POLYGON_API_KEY"))
    base_url: str = "https://api.polygon.io"
    daily_bars: str = "/v2/aggs/grouped/locale/us/market/stocks/"


class Bucket(BaseModel):
<<<<<<< HEAD
    name: str | None = Field(default=os.getenv("DATA_BUCKET"))
    project: str | None = Field(default=os.getenv("GCP_PROJECT"))

=======
>>>>>>> e9c324ba
    @computed_field
    def daily_bars_path(self) -> str:
        if self.name is None:
            raise ValueError("DATA_BUCKET environment variable is required")
        return f"gs://{self.name}/equity/bars/"


class GCP(BaseModel):
    bucket: Bucket = Bucket()
    credentials_path: str = os.getenv("GOOGLE_APPLICATION_CREDENTIALS", "")

    @cached_property
    def _creds(self) -> dict:
        with open(self.credentials_path) as f:
            creds = json.load(f)
        return creds

    @computed_field
    def key_id(self) -> str | None:
        return self._creds.get("client_email")

    @computed_field
    def secret(self) -> str:
        return json.dumps(self._creds).replace("'", "\\'")


class Settings(BaseModel):
    gcp: GCP = GCP()
    polygon: Polygon = Polygon()<|MERGE_RESOLUTION|>--- conflicted
+++ resolved
@@ -11,12 +11,9 @@
 
 
 class Bucket(BaseModel):
-<<<<<<< HEAD
     name: str | None = Field(default=os.getenv("DATA_BUCKET"))
     project: str | None = Field(default=os.getenv("GCP_PROJECT"))
 
-=======
->>>>>>> e9c324ba
     @computed_field
     def daily_bars_path(self) -> str:
         if self.name is None:
