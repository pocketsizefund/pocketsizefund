[project]
name = "datamanager"
version = "0.1.0"
description = "Data management service"
<<<<<<< HEAD
requires-python = "==3.13"
=======
requires-python = ">=3.12"
>>>>>>> 56b85aba
dependencies = [
    "fastapi>=0.115.12",
    "uvicorn>=0.34.2",
    "duckdb>=1.2.2",
    "polars>=1.29.0",
    "pyarrow>=20.0.0",
    "google-cloud-storage>=2.16.0",
    "httpx>=0.28.1",
    "datamanager"
]

[tool.hatch.build.targets.wheel]
packages = ["datamanager"]

[build-system]
requires = ["hatchling"]
build-backend = "hatchling.build"

[dependency-groups]
dev = [
    "behave>=1.2.6",
    "requests>=2.31.0",
]<|MERGE_RESOLUTION|>--- conflicted
+++ resolved
@@ -2,11 +2,7 @@
 name = "datamanager"
 version = "0.1.0"
 description = "Data management service"
-<<<<<<< HEAD
 requires-python = "==3.13"
-=======
-requires-python = ">=3.12"
->>>>>>> 56b85aba
 dependencies = [
     "fastapi>=0.115.12",
     "uvicorn>=0.34.2",
