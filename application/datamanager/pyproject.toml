[project]
name = "datamanager"
version = "0.1.0"
description = "Data management service"
requires-python = ">=3.12"
dependencies = [
    "fastapi>=0.115.12",
    "uvicorn>=0.34.2",
    "duckdb>=1.2.2",
    "polars>=1.29.0",
    "pyarrow>=20.0.0",
<<<<<<< HEAD
    "prometheus-fastapi-instrumentator>=7.1.0",
=======
    "datamanager"
>>>>>>> 1af30d2a
]

[tool.hatch.build.targets.wheel]
packages = ["datamanager"]

[build-system]
requires = ["hatchling"]
build-backend = "hatchling.build"<|MERGE_RESOLUTION|>--- conflicted
+++ resolved
@@ -9,11 +9,8 @@
     "duckdb>=1.2.2",
     "polars>=1.29.0",
     "pyarrow>=20.0.0",
-<<<<<<< HEAD
     "prometheus-fastapi-instrumentator>=7.1.0",
-=======
     "datamanager"
->>>>>>> 1af30d2a
 ]
 
 [tool.hatch.build.targets.wheel]
