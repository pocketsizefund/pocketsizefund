---
name: Test and coverage check
on:
  push
jobs:
  python_test_and_coverage:
<<<<<<< HEAD
    name: Run Python tests (${{ matrix.os }})
    runs-on: ${{ matrix.os }}
    strategy:
      matrix:
        os: [ubuntu-latest]
=======
    name: Run Python tests
    runs-on: ubuntu-latest
>>>>>>> 1af30d2a
    steps:
      - name: Checkout code
        uses: actions/checkout@v4
      - name: Install Flox
        uses: flox/install-flox-action@v2
<<<<<<< HEAD
      - name: Install Python dependencies
        uses: flox/activate-action@v1
        with:
          command: mise tasks run python:install
=======
>>>>>>> 1af30d2a
      - name: Run unit tests with coverage
        uses: flox/activate-action@v1
        with:
          command: mise tasks run python:test
      - name: Upload coverage to Coveralls
        uses: coverallsapp/github-action@v2
        with:
          github-token: ${{ secrets.GITHUB_TOKEN }}
          path-to-lcov: .python_coverage.xml<|MERGE_RESOLUTION|>--- conflicted
+++ resolved
@@ -4,28 +4,13 @@
   push
 jobs:
   python_test_and_coverage:
-<<<<<<< HEAD
-    name: Run Python tests (${{ matrix.os }})
-    runs-on: ${{ matrix.os }}
-    strategy:
-      matrix:
-        os: [ubuntu-latest]
-=======
     name: Run Python tests
     runs-on: ubuntu-latest
->>>>>>> 1af30d2a
     steps:
       - name: Checkout code
         uses: actions/checkout@v4
       - name: Install Flox
         uses: flox/install-flox-action@v2
-<<<<<<< HEAD
-      - name: Install Python dependencies
-        uses: flox/activate-action@v1
-        with:
-          command: mise tasks run python:install
-=======
->>>>>>> 1af30d2a
       - name: Run unit tests with coverage
         uses: flox/activate-action@v1
         with:
