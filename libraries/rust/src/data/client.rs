use aws_credential_types::Credentials;
use aws_sdk_s3::client::Client as S3Client;
use aws_sdk_s3::primitives::ByteStream;
use aws_sdk_s3::Config;
use aws_types::region::Region;
use chrono::{DateTime, Utc};
use flate2::read::GzDecoder;
use flate2::write::GzEncoder;
use flate2::Compression;
use reqwest::header::{HeaderMap, HeaderValue, ACCEPT};
use reqwest::Client as HTTPClient;
use reqwest::Url;
use serde::{Deserialize, Serialize};
use serde_json;
use std::collections::HashSet;
use std::hash::{Hash, Hasher};
<<<<<<< HEAD
use mockall::automock;
use async_trait::async_trait;
=======
use std::io::{Read, Write};
>>>>>>> d1c5b5c2

#[derive(Deserialize)]
struct BarsResponse {
    bars: Vec<Bar>,
    #[serde(rename = "next_page_token")]
    next_token: Option<String>,
}

#[derive(Serialize, Deserialize, Debug, Clone)]
pub struct Bar {
    pub ticker: Option<String>,
    #[serde(rename = "t")]
    pub timestamp: DateTime<Utc>,
    #[serde(rename = "o")]
    pub open: f32,
    #[serde(rename = "h")]
    pub high: f32,
    #[serde(rename = "l")]
    pub low: f32,
    #[serde(rename = "c")]
    pub close: f32,
    #[serde(rename = "v")]
    pub volume: u32,
    #[serde(rename = "n")]
    pub number_of_trades: u32,
    #[serde(rename = "vw")]
    pub volume_weighted_average_price: f32,
}

impl PartialEq for Bar {
    fn eq(&self, other: &Self) -> bool {
        self.ticker == other.ticker && self.timestamp == other.timestamp
    }
}

impl Eq for Bar {}

impl Hash for Bar {
    fn hash<H: Hasher>(&self, state: &mut H) {
        self.ticker.hash(state);
        self.timestamp.hash(state);
    }
}

#[automock]
#[async_trait]
pub trait Interface {
    async fn fetch_equities_bars(
        &self,
        tickers: Vec<String>,
        start: DateTime<Utc>,
        end: DateTime<Utc>,
    ) -> Result<Vec<Bar>, Box<dyn std::error::Error>>;
    async fn write_equities_bars(
        &self,
        equities_bars: Vec<Bar>,
    ) -> Result<(), Box<dyn std::error::Error>>;
    async fn load_equities_bars(&self) -> Result<Vec<Bar>, Box<dyn std::error::Error>>;
}

#[derive(Clone)]
pub struct Client {
    alpaca_base_url: String,
    alpaca_api_key_id: String,
    alpaca_api_secret_key: String,
    http_client: HTTPClient,
    s3_client: S3Client,
    s3_data_bucket_name: String,
}

impl Client {
    pub fn new(
        alpaca_api_key_id: String,
        alpaca_api_secret_key: String,
        aws_access_key_id: String,
        aws_secret_access_key: String,
        s3_data_bucket_name: String,
    ) -> Self {
        let creds = Credentials::from_keys(aws_access_key_id, aws_secret_access_key, None);

        let conf = Config::builder()
            .credentials_provider(creds)
            .region(Region::new("us-east-1"))
            .build();

        let s3_client = S3Client::from_conf(conf);

        Client {
            alpaca_base_url: "https://data.alpaca.markets/".to_string(),
            alpaca_api_key_id,
            alpaca_api_secret_key,
            http_client: HTTPClient::new(),
            s3_client,
            s3_data_bucket_name,
        }
    }

    fn build_equities_bars_url(
        &self,
        ticker: &String,
        start: DateTime<Utc>,
        end: DateTime<Utc>,
        page_token: Option<&str>,
    ) -> Result<Url, Box<dyn std::error::Error>> {
        let path = format!("v2/stocks/{}/bars", ticker);

        let start_str = start.format("%Y-%m-%dT%H:%M:%SZ").to_string();
        let end_str = end.format("%Y-%m-%dT%H:%M:%SZ").to_string();

        let mut alpaca_url = Url::parse(&self.alpaca_base_url)?.join(&path)?;

        {
            let mut query_pairs = alpaca_url.query_pairs_mut();

            query_pairs
                .append_pair("timeframe", "1D")
                .append_pair("start", &start_str)
                .append_pair("end", &end_str)
                .append_pair("limit", "10000")
                .append_pair("adjustment", "all")
                .append_pair("feed", "sip")
                .append_pair("sort", "asc");

            if let Some(token) = page_token {
                query_pairs.append_pair("page_token", &token);
            }
        }

        Ok(alpaca_url)
    }

    async fn _load_equities_bars(&self) -> Result<Vec<Bar>, Box<dyn std::error::Error>> {
        let key = format!("{}/all.gz", EQUITY_BARS_PATH);

        let output = self
            .s3_client
            .get_object()
            .bucket(&self.s3_data_bucket_name)
            .key(key)
            .send()
            .await?;

        let compressed_data = output.body.collect().await?;

        let compressed_bytes = compressed_data.into_bytes();

        let mut decoder = GzDecoder::new(&compressed_bytes[..]);

        let mut decompressed_data = Vec::new();

        decoder.read_to_end(&mut decompressed_data)?;

        let equities_bars = serde_json::from_slice(&decompressed_data)?;

        Ok(equities_bars)
    }
}

const EQUITY_BARS_PATH: &str = "equity/bars";

#[async_trait]
impl Interface for Client {
    async fn fetch_equities_bars(
        &self,
        tickers: Vec<String>,
        start: DateTime<Utc>,
        end: DateTime<Utc>,
    ) -> Result<Vec<Bar>, Box<dyn std::error::Error>> {
        let mut equities_bars: Vec<Bar> = Vec::new();

        let mut headers = HeaderMap::new();
        headers.insert(ACCEPT, HeaderValue::from_str("application/json")?);
        headers.insert(
            "APCA-API-KEY-ID",
            HeaderValue::from_str(&self.alpaca_api_key_id)?,
        );
        headers.insert(
            "APCA-API-SECRET-KEY",
            HeaderValue::from_str(&self.alpaca_api_secret_key)?,
        );

        for ticker in tickers {
            loop {
                let mut page_token: Option<String> = None;

                let alpaca_url =
                    self.build_equities_bars_url(&ticker, start, end, page_token.as_deref())?;

                let response = self
                    .http_client
                    .get(alpaca_url)
                    .headers(headers.clone())
                    .send()
                    .await?;

                if !response.status().is_success() {
                    return Err(
                        format!("api request failed with status: {}", response.status()).into(),
                    );
                }

                let bar_response: BarsResponse = response.json().await?;

                let bars_with_ticker = bar_response
                    .bars
                    .into_iter()
                    .map(|mut bar| {
                        bar.ticker = Some(ticker.clone());
                        bar
                    })
                    .collect::<Vec<Bar>>();

                equities_bars.extend(bars_with_ticker);

                match bar_response.next_token {
                    Some(token) => page_token = Some(token),
                    None => break,
                }
            }
        }

        Ok(equities_bars)
    }

    async fn write_equities_bars(
        &self,
        equities_bars: Vec<Bar>,
    ) -> Result<(), Box<dyn std::error::Error>> {
        let mut combined_equities_bars: HashSet<Bar> = HashSet::new();
<<<<<<< HEAD
        
        let original_equities_bars = self._load_equities_bars().await?;
    
=======

        let original_equities_bars = self.load_all_equities_bars().await?;

>>>>>>> d1c5b5c2
        combined_equities_bars.extend(original_equities_bars.into_iter());

        combined_equities_bars.extend(equities_bars.into_iter());

        let equities_bars_json = serde_json::to_vec(&combined_equities_bars).unwrap();

        let mut encoder = GzEncoder::new(Vec::new(), Compression::default());

        encoder.write_all(&equities_bars_json)?;

        let compressed_data = encoder.finish()?;

        let equities_bars_bytes = ByteStream::from(compressed_data);

        let key = format!("{}/all.gz", EQUITY_BARS_PATH);

        let output = self
            .s3_client
            .put_object()
            .bucket(&self.s3_data_bucket_name)
            .key(key)
            .body(equities_bars_bytes)
            .send();

        let result = output.await;

        match result {
            Ok(_) => Ok(()),
            Err(e) => Err(Box::new(e) as Box<dyn std::error::Error>),
        }
    }

    async fn load_equities_bars(&self) -> Result<Vec<Bar>, Box<dyn std::error::Error>> {
        self._load_equities_bars().await
    }
}

#[cfg(test)]
mod tests {
    use super::*;
    use chrono::TimeZone;
    use regex;
    use serde_json::json;

    #[test]
    fn test_build_equities_bars_url() {
        let client = Client {
            alpaca_base_url: "https://paper-api.alpaca.markets".to_string(),
            alpaca_api_key_id: "your_api_key".to_string(),
            alpaca_api_secret_key: "your_secret_key".to_string(),
            http_client: reqwest::Client::new(),
            s3_client: S3Client::from_conf(
                Config::builder().region(Region::new("us-east-1")).build(),
            ),
            s3_data_bucket_name: "your_bucket_name".to_string(),
        };

        let ticker = "AAPL".to_string();
        let start: DateTime<Utc> = Utc.with_ymd_and_hms(1977, 5, 25, 0, 0, 0).unwrap();
        let end: DateTime<Utc> = Utc.with_ymd_and_hms(1977, 5, 26, 0, 0, 0).unwrap();

        let page_token = Some("next_page_token");

        let result = client
            .build_equities_bars_url(&ticker, start, end, page_token)
            .unwrap();

        assert_eq!(result.scheme(), "https");
        assert_eq!(result.host_str(), Some("paper-api.alpaca.markets"));
        assert_eq!(result.path(), "/v2/stocks/AAPL/bars");

        let query_pairs: std::collections::HashMap<_, _> =
            result.query_pairs().into_owned().collect();
        assert_eq!(query_pairs.get("timeframe"), Some(&"1D".to_string()));
        assert_eq!(
            query_pairs.get("start"),
            Some(&"1977-05-25T00:00:00Z".to_string())
        );
        assert_eq!(
            query_pairs.get("end"),
            Some(&"1977-05-26T00:00:00Z".to_string())
        );
        assert_eq!(query_pairs.get("limit"), Some(&"10000".to_string()));
        assert_eq!(query_pairs.get("adjustment"), Some(&"all".to_string()));
        assert_eq!(query_pairs.get("feed"), Some(&"sip".to_string()));
        assert_eq!(query_pairs.get("sort"), Some(&"asc".to_string()));
        assert_eq!(
            query_pairs.get("page_token"),
            Some(&"next_page_token".to_string())
        );
    }

    #[tokio::test]
    async fn test_fetch_equities_bars() {
        let mut mock_server = tokio::task::spawn_blocking(|| mockito::Server::new())
            .await
            .unwrap();

        let base_url = mock_server.url().to_string();

        let client = Client {
            alpaca_base_url: base_url,
            alpaca_api_key_id: "your_api_key".to_string(),
            alpaca_api_secret_key: "your_secret_key".to_string(),
            http_client: reqwest::Client::new(),
            s3_client: S3Client::from_conf(
                Config::builder().region(Region::new("us-east-1")).build(),
            ),
            s3_data_bucket_name: "your_bucket_name".to_string(),
        };

        let tickers = vec!["AAPL".to_string(), "GOOGL".to_string()];
        let start: DateTime<Utc> = Utc.with_ymd_and_hms(1977, 5, 25, 0, 0, 0).unwrap();
        let end: DateTime<Utc> = Utc.with_ymd_and_hms(1977, 5, 26, 0, 0, 0).unwrap();

        let mock_response = json!({
            "bars": [
                {
                    "t": "1977-05-25T00:00:00Z",
                    "o": 100.0,
                    "h": 105.0,
                    "l": 99.0,
                    "c": 102.0,
                    "v": 1000000,
                    "n": 100,
                    "vw": 102.0,
                }
            ],
            "next_token": null
        });

        for ticker in &tickers {
            let path = format!("/v2/stocks/{}/bars", ticker);
            mock_server
                .mock(
                    "GET",
                    mockito::Matcher::Regex(format!(r"^{}.*", regex::escape(&path))),
                )
                .match_query(mockito::Matcher::AllOf(vec![
                    mockito::Matcher::UrlEncoded("timeframe".into(), "1D".into()),
                    mockito::Matcher::UrlEncoded("start".into(), "1977-05-25T00:00:00Z".into()),
                    mockito::Matcher::UrlEncoded("end".into(), "1977-05-26T00:00:00Z".into()),
                    mockito::Matcher::UrlEncoded("limit".into(), "10000".into()),
                    mockito::Matcher::UrlEncoded("adjustment".into(), "all".into()),
                    mockito::Matcher::UrlEncoded("feed".into(), "sip".into()),
                    mockito::Matcher::UrlEncoded("sort".into(), "asc".into()),
                ]))
                .match_header("APCA-API-KEY-ID", "your_api_key")
                .match_header("APCA-API-SECRET-KEY", "your_secret_key")
                .with_status(200)
                .with_header("content-type", "application/json")
                .with_body(mock_response.to_string())
                .create();
        }

        let result = client
            .fetch_equities_bars(tickers, start, end)
            .await
            .unwrap();

        assert_eq!(result.len(), 2);
        for bar in result {
            assert!(bar.ticker.is_some());
            assert_eq!(bar.timestamp, start);
            assert_eq!(bar.open, 100.0);
            assert_eq!(bar.high, 105.0);
            assert_eq!(bar.low, 99.0);
            assert_eq!(bar.close, 102.0);
            assert_eq!(bar.volume, 1000000);
            assert_eq!(bar.number_of_trades, 100);
            assert_eq!(bar.volume_weighted_average_price, 102.0);
        }
    }
}<|MERGE_RESOLUTION|>--- conflicted
+++ resolved
@@ -14,12 +14,8 @@
 use serde_json;
 use std::collections::HashSet;
 use std::hash::{Hash, Hasher};
-<<<<<<< HEAD
 use mockall::automock;
 use async_trait::async_trait;
-=======
-use std::io::{Read, Write};
->>>>>>> d1c5b5c2
 
 #[derive(Deserialize)]
 struct BarsResponse {
@@ -249,15 +245,9 @@
         equities_bars: Vec<Bar>,
     ) -> Result<(), Box<dyn std::error::Error>> {
         let mut combined_equities_bars: HashSet<Bar> = HashSet::new();
-<<<<<<< HEAD
         
         let original_equities_bars = self._load_equities_bars().await?;
     
-=======
-
-        let original_equities_bars = self.load_all_equities_bars().await?;
-
->>>>>>> d1c5b5c2
         combined_equities_bars.extend(original_equities_bars.into_iter());
 
         combined_equities_bars.extend(equities_bars.into_iter());
