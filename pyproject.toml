[project]
name = "pocketsizefund"
version = "0.1.0"
description = "Open source quantitative hedge fund 🍊"
requires-python = ">=3.12"
<<<<<<< HEAD
=======
dependencies = [
    "flytekit>=1.15.4",
    "httpx>=0.28.1",
    "pulumi-docker-build>=0.0.12",
    "pulumi-gcp>=8.32.0",
    "requests>=2.32.3",
]
>>>>>>> a951b83c

[tool.uv.workspace]
members = [
    "infrastructure",
    "application/datamanager",
    "application/positionmanager",
    "application/predictionengine",
    "workflows",
]

[tool.uv.sources]
datamanager = { workspace = true }
positionmanager = { workspace = true }
predictionengine = { workspace = true }
workflows = { workspace = true }

[tool.hatch.build.targets.wheel]
packages = ["pocketsizefund"]

[build-system]
requires = ["hatchling"]
build-backend = "hatchling.build"

[dependency-groups]
dev = [
    "coverage>=7.8.0",
    "pytest>=8.3.5",
    "behave>=1.2.6",
]

[tool.pytest.ini_options]
testpaths = [
    "application/datamanager/tests",
    "application/positionmanager/tests", 
    "application/predictionengine/tests",
]
python_files = ["test_*.py"]
python_classes = ["Test*"]
python_functions = ["test_*"]
addopts = [
    "--verbose",
    "--tb=short",
    "--strict-markers",
    "--color=yes",
    "--rootdir=/tests"
]
filterwarnings = [
    "ignore::DeprecationWarning:websockets.legacy.*",
    "ignore::DeprecationWarning",
]

[tool.coverage.run]
parallel = true
omit = ["*/__init__.py", "**/test_*.py"]

[tool.coverage.report]
show_missing = true
skip_covered = true

[tool.coverage.xml]
<<<<<<< HEAD
output = "coverage_output/.python_coverage.xml"
=======
output = ".python_coverage.xml"

[tool.ruff]
select = [
  "ANN",
  "ERA"
]

[tool.ty.rules]
unresolved-import = "ignore"
invalid-return-type = "error"
invalid-argument-type = "error"
unresolved-reference = "error"
>>>>>>> a951b83c
<|MERGE_RESOLUTION|>--- conflicted
+++ resolved
@@ -3,16 +3,6 @@
 version = "0.1.0"
 description = "Open source quantitative hedge fund 🍊"
 requires-python = ">=3.12"
-<<<<<<< HEAD
-=======
-dependencies = [
-    "flytekit>=1.15.4",
-    "httpx>=0.28.1",
-    "pulumi-docker-build>=0.0.12",
-    "pulumi-gcp>=8.32.0",
-    "requests>=2.32.3",
-]
->>>>>>> a951b83c
 
 [tool.uv.workspace]
 members = [
@@ -73,10 +63,7 @@
 skip_covered = true
 
 [tool.coverage.xml]
-<<<<<<< HEAD
 output = "coverage_output/.python_coverage.xml"
-=======
-output = ".python_coverage.xml"
 
 [tool.ruff]
 select = [
@@ -88,5 +75,4 @@
 unresolved-import = "ignore"
 invalid-return-type = "error"
 invalid-argument-type = "error"
-unresolved-reference = "error"
->>>>>>> a951b83c
+unresolved-reference = "error"