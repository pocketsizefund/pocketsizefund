--- conflicted
+++ resolved
@@ -4,11 +4,6 @@
 description = "Open source quantitative hedge fund 🍊"
 requires-python = ">=3.12"
 dependencies = [
-<<<<<<< HEAD
-    "pytest>=8.3.5",
-    "pytest-asyncio>=0.23.0",
-=======
->>>>>>> 1af30d2a
     "httpx>=0.28.1",
 ]
 
