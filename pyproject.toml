[tool.poetry]
name = "pocketsizefund"
version = "0.1.1"
description = "Open source quantitative trading"
authors = [
  "forstmeier <john.forstmeier@gmail.com>",
  "chrisaddy <chris.william.addy@gmail.com>",
]
license = "MIT"
readme = "README.md"
homepage = "https://www.pocketsize.fund/"
repository = "https://github.com/pocketsizefund/pocketsizefund"
package-mode = false

[tool.poetry.dependencies]
python = ">=3.9,<3.11"
loguru = "^0.7.2"
pytorch-forecasting = "^1.0.0"
wandb = "^0.17.0"
toml = "^0.10.2"
alpaca-py = "^0.21.1"
beautifulsoup4 = "^4.12.3"
pandas = "^2.2.2"
requests = "^2.31.0"
lightning = "^2.2.4"
torch = "^2.3.0"
boto3 = "^1.34.108"
numpy = "^1.26.4"
prefect = "^2.19.1"
flask = "^3.0.3"
lxml = "^5.2.2"
llama-index = "^0.10.40"
coverage = "^7.5.3"
<<<<<<< HEAD
kafka-python = "^2.0.2"
=======
vulture = "^2.11"
>>>>>>> 6f7bfce0

[tool.poetry.group.test.dependencies]
pytest-xdist = "^3.6.1"
coverage = "^7.5.1"

[tool.poetry.group.dev.dependencies]
ruff = "^0.4.4"
vulture = "^2.11"

[build-system]
requires = ["poetry-core"]
build-backend = "poetry.core.masonry.api"

[tool.vulture]
make_whitelist = true
min_confidence = 80
paths = ["."]
sort_by_size = true
verbose = false
exclude = ["platform/discord/", "platform/newsfeed", "libraries/rust"]

[tool.ruff]
exclude = [
  ".bzr",
  ".git",
  ".ipynb_checkpoints",
  ".mypy_cache",
  ".pyenv",
  ".pytest_cache",
  ".pytype",
  ".ruff_cache",
  ".venv",
  ".vscode",
  "build",
  "dist",
  "node_modules",
  "site-packages",
  "venv",
]

line-length = 100
indent-width = 4
target-version = "py312"

[tool.ruff.format]
quote-style = "double"            # black-compatible
indent-style = "space"            # black-compatible
skip-magic-trailing-comma = false # black-compatible
line-ending = "auto"              # black-compatible

docstring-code-line-length = "dynamic"

[tool.ruff.lint]
# for details see:
# https://docs.astral.sh/ruff/rules/
select = [
  "F",     # pyflakes: various checks for potential errors and suspicious constructs
  "E",     # pycodestyle errors: checks for violations of the Python style guide
  "W",     # pycodestyle warnings: checks for potential issues and style violations
  "C90",   # mccabe complexity: checks the cyclomatic complexity of functions and methods
  "I",     # isort: checks for proper ordering and formatting of imports
  "N",     # pep8-naming: checks for conformance with Python naming conventions
  "D",     # pydocstyle: checks docstring conventions and styles
  "UP",    # pyupgrade: detects deprecated syntax and suggests modern alternatives
  "YTT",   # flake8-2020: checks for constructs that are outdated or no longer recommended in Python 3.10+
  "ANN",   # flake8-annotations: checks for presence and correctness of type annotations
  "ASYNC", # flake8-async: checks for common issues and best practices in asynchronous code
  "S",     # flake8-bandit: checks for common security issues and vulnerabilities
  "BLE",   # flake8-blind-except: checks for blind except statements that catch all exceptions
  "FBT",   # flake8-boolean-trap: checks for potential boolean traps and confusing boolean expressions
  "B",     # flake8-bugbear: checks for various bug and design issues
  "A",     # flake8-builtins: checks for shadowing of built-in functions and types
  "COM",   # flake8-commas: checks for consistent comma usage and placement
  "C4",    # flake8-comprehensions: checks for unnecessary or overly complex comprehensions
  "DTZ",   # flake8-datetimez: checks for proper usage of datetime and timezone handling
  "T10",   # flake8-debugger: checks for the presence of debugging statements
  "EM",    # flake8-errmsg: checks for consistent and informative exception messages
  "EXE",   # flake8-executable: checks for the presence of executable permissions on non-executable files
  "FA",    # flake8-future-annotations: checks for proper usage of future annotations
  "ISC",   # flake8-implicit-str-concat: checks for implicitly concatenated string literals
  "ICN",   # flake8-import-conventions: checks for consistent import conventions and styles
  "LOG",   # flake8-logging: checks for common logging issues and best practices
  "G",     # flake8-logging-format: checks for consistent logging format strings
  "INP",   # flake8-no-pep420: checks for the presence of `__init__.py` in namespace packages
  "PIE",   # flake8-pie: checks for various style and best practice issues
  "T20",   # flake8-print: checks for the presence of print statements
  "PYI",   # flake8-pyi: checks for issues and inconsistencies in type hinting stub files
  "PT",    # flake8-pytest-style: checks for consistent and idiomatic usage of pytest
  "Q",     # flake8-quotes: checks for consistent usage of quotes (single vs. double)
  "RSE",   # flake8-raise: checks for proper raising and handling of exceptions
  "RET",   # flake8-return: checks for consistent and explicit return statements
  "SLF",   # flake8-self: checks for consistent usage of self in instance methods
  "SLOT",  # flake8-slots: checks for the presence of __slots__ in appropriate classes
  "SIM",   # flake8-simplify: checks for opportunities to simplify code
  "TID",   # flake8-tidy-imports: checks for consistent import formatting and ordering
  "TCH",   # flake8-type-checking: checks for type checking related issues and best practices
  "INT",   # flake8-gettext: checks for proper usage of gettext for internationalization
  "ARG",   # flake8-unused-arguments: checks for unused function and method arguments
  "PTH",   # flake8-use-pathlib: encourages the use of pathlib for file path handling
  "TD",    # flake8-todos: checks for the presence and format of TODO comments
  "FIX",   # flake8-fixme: checks for the presence of FIXME comments indicating unresolved issues
  "ERA",   # eradicate: detects commented out code
  "PD",    # pandas-vet: checks for common issues and best practices in pandas code
  "PGH",   # pygrep-hooks: allows custom grep-based checks and rules
  "PLC",   # Pylint convention: checks for programming conventions and standards
  "PLE",   # Pylint errors: checks for probable bugs and potential errors
  "PLW",   # Pylint warnings: checks for stylistic problems and potential issues
  "PLR",   # Pylint refactoring: identifies opportunities for code refactoring and improvements
  "TRY",   # tryceratops: checks for common anti-patterns and improvements in exception handling
  "FLY",   # flynt: checks for string formatting improvements and suggests f-strings
  "NPY",   # NumPy-specific rules: checks for common issues and best practices in NumPy code
  "PERF",  # Perflint: identifies performance issues and suggests optimizations
  # "FURB",  # refurb: detects and suggests idiomatic and modern Python code
  "RUF",   # Ruff-specific rules: additional checks and rules specific to the Ruff linter
]

ignore = [
  "ANN101", # don't need to type annotate `self`
  "PT006",  # Wrong type passed to first argument of `@pytest.mark.parametrize` --> unnecessary
  "D406", # the D4** conflict with other linting rules, prefer Google Style Docstrings
  "D406",
  "D407",
  "D409",
  "D413",
  "D101",
  "D203",
  "D213",
  "S113", # requests timeout
  "UP035"
]

[tool.ruff.lint.per-file-ignores]
"libraries/python/tests/*.py" = ["RUF100", "S101", "PLR2004", "D", "SLF001", "PT011", "ARG001", "ARG002"]
"**/*__init__.py" = ["D"]
"pipelines/filings/*" = ["E501"]
"infrastructure/__main__.py" = ["INP001", "D100", "ANN201", "D103", "ANN001"]
"libraries/python/pocketsizefund/config/config.py" = ["ANN401"]<|MERGE_RESOLUTION|>--- conflicted
+++ resolved
@@ -31,11 +31,7 @@
 lxml = "^5.2.2"
 llama-index = "^0.10.40"
 coverage = "^7.5.3"
-<<<<<<< HEAD
 kafka-python = "^2.0.2"
-=======
-vulture = "^2.11"
->>>>>>> 6f7bfce0
 
 [tool.poetry.group.test.dependencies]
 pytest-xdist = "^3.6.1"
