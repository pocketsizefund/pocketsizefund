# PocketSizeFund Assistant Memory

Always use mise tasks for running tests, linting, formatting. If there is not a command already present in .mise.toml, suggest creating one.

## Code Style Guidelines

Unless the code is complex, never use comments in the code. The code should speak for itself.

## GitHub Issue Creation

When asked to create a new GitHub issue:

1. Follow the structure in template files:
   - `.github/ISSUE_TEMPLATE/BUG.md` for bugs
   - `.github/ISSUE_TEMPLATE/FEATURE.md` for new features
2. Include:
   - A descriptive title (without [FEATURE|BUG] prefix)
   - Explain why the feature is needed
   - Detail the benefits it will bring
   - Propose two implementation options (after considering at least five)
   - For each option, include:
     - Files that need updating
     - Code diff of proposed changes
     - Cost-benefit analysis

## GitHub Issue Workflow

1. After creating a ticket, it will be reviewed and possibly modified
2. Issues with "todo" status are prepared for implementation
<<<<<<< HEAD
3. When asked to look at ready tickets ready for implementation, search for GitHub issues with "in progress" status
=======
3. When asked to look at tickets ready for implementation, search for Github issues with "in progress" status
>>>>>>> 949913e7
<|MERGE_RESOLUTION|>--- conflicted
+++ resolved
@@ -27,8 +27,4 @@
 
 1. After creating a ticket, it will be reviewed and possibly modified
 2. Issues with "todo" status are prepared for implementation
-<<<<<<< HEAD
-3. When asked to look at ready tickets ready for implementation, search for GitHub issues with "in progress" status
-=======
-3. When asked to look at tickets ready for implementation, search for Github issues with "in progress" status
->>>>>>> 949913e7
+3. When asked to look at tickets ready for implementation, search for GitHub issues with "in progress" status