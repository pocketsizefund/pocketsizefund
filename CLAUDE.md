# PocketSizeFund Assistant Memory

Always use mise tasks for running tests, linting, formatting. If there is not a command already present in .mise.toml, suggest creating one.

<<<<<<< HEAD
## Code Style Guidelines

- Unless the code is complex, never use comments in the code. The code should speak for itself.

=======
>>>>>>> 4c924d6a
## GitHub Issue Creation

When asked to create a new GitHub issue:

1. Follow the structure in template files:
  - `.github/ISSUE_TEMPLATE/BUG.md.md` for bugs
  - `.github/ISSUE_TEMPLATE/FEATURE.md` for new features
2. Include:
   - A descriptive title (without [FEATURE|BUG] prefix)
   - Add the "backlog" label and either "bug" or "feature" label as appropriate
   - Explain why the feature is needed
   - Detail the benefits it will bring
   - Propose two implementation options (after considering at least five)
   - For each option, include:
     - Files that need updating
     - Code diff of proposed changes
     - Cost-benefit analysis

## GitHub Issue Workflow

1. After creating a ticket, it will be reviewed and possibly modified
2. Issues with "todo" status are prepared for implementation
3. When asked to look at ready tickets ready for implementation, search for Github issues with "in progress" status<|MERGE_RESOLUTION|>--- conflicted
+++ resolved
@@ -2,13 +2,11 @@
 
 Always use mise tasks for running tests, linting, formatting. If there is not a command already present in .mise.toml, suggest creating one.
 
-<<<<<<< HEAD
 ## Code Style Guidelines
 
 - Unless the code is complex, never use comments in the code. The code should speak for itself.
 
-=======
->>>>>>> 4c924d6a
+
 ## GitHub Issue Creation
 
 When asked to create a new GitHub issue:
