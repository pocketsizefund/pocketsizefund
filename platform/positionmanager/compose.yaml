--- conflicted
+++ resolved
@@ -8,11 +8,7 @@
       - ALPACA_API_KEY
       - ALPACA_API_SECRET
       - DARQUBE_API_KEY
-<<<<<<< HEAD
-      - IS_PRODUCTION
-=======
       - IS_PRODUCTION=false
->>>>>>> 48bbb3ed
       - ENVIRONMENT=development
       - SERVER_PORT=8080
     ports:
