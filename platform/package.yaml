name:                platform
version:             2025.4.15.1
github:              "pocketsizefund/platform"
license:             MIT
author:              "pocketsizefund"
maintainer:          "pocketsizefund@gmail.com"
copyright:           "2025 pocketsizefund"

description:         Please see the README on GitHub at <https://github.com/pocketsizefund#readme>

dependencies:
- base >= 4.7 && < 5
- aeson
- servant-server
- wai
- wai-logger
- warp
- text
- wreq
- lens
- bytestring
<<<<<<< HEAD
- scientific
=======
>>>>>>> a1e813fd

ghc-options:
  -Wall
  -Wcompat
  -Widentities
  -Wincomplete-record-updates
  -Wincomplete-uni-patterns
  -Wmissing-export-lists
  -Wmissing-home-modules
  -Wpartial-fields
  -Wredundant-constraints
  -Wunused-packages
  -Wno-unticked-promoted-constructors
  -Werror=incomplete-patterns
  -Werror=incomplete-record-updates
  -Werror=missing-fields
  -Werror=missing-methods
  -Werror=missing-signatures
  -Werror=orphans
  -Werror=unused-imports
  -Werror=unused-matches
  -Werror=unused-do-bind
  -Werror=wrong-do-bind
  -Werror=deprecations
  -Werror=compat
  -Werror=type-defaults
  -Werror=identities
  -Werror=dodgy-exports
  -Werror=dodgy-imports
  -fhide-source-paths
  -fno-warn-tabs
  -fno-ignore-interface-pragmas
  -fno-defer-typed-holes
  -fno-defer-type-errors
  -fno-defer-out-of-scope-variables
  -fno-max-relevant-binds
  -fno-max-valid-hole-fits
  -fno-omit-yields
  -fno-omit-interface-pragmas

library:
  source-dirs: src

executables:
  platform-exe:
    main:                Main.hs
    source-dirs:         app
    ghc-options:
    - -threaded
    - -rtsopts
    - -with-rtsopts=-N
    dependencies:
    - base
    - platform

tests:
  platform-test:
    main:                Spec.hs
    source-dirs:         test
    ghc-options:
    - -threaded
    - -rtsopts
    - -with-rtsopts=-N
    dependencies:
    - base
    - platform
    - hspec
    - hspec-wai
    - hspec-wai-json
    - aeson
    - raw-strings-qq<|MERGE_RESOLUTION|>--- conflicted
+++ resolved
@@ -19,10 +19,6 @@
 - wreq
 - lens
 - bytestring
-<<<<<<< HEAD
-- scientific
-=======
->>>>>>> a1e813fd
 
 ghc-options:
   -Wall
