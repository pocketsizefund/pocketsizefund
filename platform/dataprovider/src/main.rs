use actix_web::{post, web, App, HttpResponse, HttpServer};
use chrono::{DateTime, Utc};
use std::env;
use cloudevents::{Event, EventBuilder, EventBuilderV10};
use std::sync::Arc;
use pocketsizefund::data::{Client as DataClient, Interface, Bar};
use mockall::mock;
use uuid::Uuid;
use serde_json::json;
use serde::Deserialize;
use actix_web::middleware::Logger;
use std::num::ParseIntError;
use std::io;

#[post("/health")]
async fn health_handler() -> HttpResponse {
    HttpResponse::Ok().body("OK")
}

#[derive(Deserialize)]
struct Data{
    start_at: DateTime<Utc>,
    end_at: DateTime<Utc>,
}

#[derive(Deserialize)]
struct Payload {
    data: Data,
}

#[post("/data")]
async fn data_handler(
    body: web::Bytes, 
    data_client: web::Data<Arc<dyn Interface>>,
) -> HttpResponse {
    let payload: Payload = match serde_json::from_slice(&body) {
        Ok(val) => val,
        Err(_) => return HttpResponse::BadRequest().body("Invalid JSON or incorrect date format"),
    };

    let old_bars = data_client.load_equities_bars().await.unwrap_or_else(|e| {
        tracing::error!("Failed to load old bars: {}", e);
        Vec::new()
    });

    let filtered_bars: Vec<Bar> = old_bars
        .into_iter()
        .filter(|bar| bar.timestamp >= payload.data.start_at && bar.timestamp <= payload.data.end_at)
        .collect();

    EventBuilderV10::new()
        .id(Uuid::new_v4().to_string())
        .ty("data.equities.bars.read")
        .source("psf.platform.dataprovider")
        .data(
            "application/cloudevents+json",
            json!({
                "status": "success".to_string(),
            }),
        )
        .extension("timestamp", Utc::now().to_rfc3339().to_string())
        .build()
        .unwrap_or_else(|e| {
            tracing::error!("Failed to build event: {}", e);
            Event::default()
        });

    HttpResponse::Ok().json(filtered_bars)
}

#[actix_web::main]
async fn main() -> std::io::Result<()> {
    env_logger::init_from_env(env_logger::Env::default().default_filter_or("info"));

    let server_port_environment_variable = env::var("SERVER_PORT")
        .unwrap_or("8080".to_string());

    let server_port = server_port_environment_variable.parse::<u16>()
        .map_err(|e: ParseIntError| io::Error::new(io::ErrorKind::InvalidInput, e))?;

    let data_client = DataClient::new(
<<<<<<< HEAD
        env::var("ALPACA_API_KEY_ID").expect("ALPACA_API_KEY_ID"),
        env::var("ALPACA_API_SECRET_KEY").expect("ALPACA_API_SECRET_KEY"),
        env::var("AWS_ACCESS_KEY_ID").expect("AWS_ACCESS_KEY_ID"),
        env::var("AWS_SECRET_ACCESS_KEY").expect("AWS_SECRET_ACCESS_KEY"),
        env::var("S3_DATA_BUCKET_NAME").expect("S3_DATA_BUCKET_NAME"),
=======
        env::var("ALPACA_API_KEY").expect("Alpaca API key not found"),
        env::var("ALPACA_API_SECRET").expect("Alpaca API secret not found"),
        env::var("AWS_ACCESS_KEY_ID").expect("AWS access key ID not found"),
        env::var("AWS_SECRET_ACCESS_KEY").expect("AWS secret access key not found"),
        env::var("S3_DATA_BUCKET_NAME").expect("S3 data bucket name not found"),
>>>>>>> 80b8edf1
    );

    let data_client: Arc<dyn Interface> = Arc::new(data_client);

    let data_client = web::Data::new(data_client);
    
    HttpServer::new(move || App::new()
        .wrap(Logger::default())
        .app_data(data_client.clone())
        .service(health_handler)
        .service(data_handler))
        .bind(("0.0.0.0", server_port))?
        .run()
        .await
}

mock! {
    pub InterfaceMock {}

    #[async_trait::async_trait]
    impl Interface for InterfaceMock {
        async fn fetch_equities_bars(
            &self,
            tickers: Vec<String>,
            start: DateTime<Utc>,
            end: DateTime<Utc>,
        ) -> Result<Vec<Bar>, Box<dyn std::error::Error>>;
        async fn write_equities_bars(
            &self,
            equities_bars: Vec<Bar>,
        ) -> Result<(), Box<dyn std::error::Error>>;
        async fn load_equities_bars(&self) -> Result<Vec<Bar>, Box<dyn std::error::Error>>;   
    }
}

#[cfg(test)]
mod tests {
    use super::*;
    use actix_web::{http::header::ContentType, test, App};
    use chrono::{Utc, TimeZone};

    #[actix_web::test]
    async fn test_health_handler() {
        let app = test::init_service(App::new().service(health_handler)).await;

        let req = test::TestRequest::post()
            .uri("/health")
            .insert_header(ContentType::plaintext())
            .to_request();

        let resp = test::call_service(&app, req).await;

        assert!(resp.status().is_success());
    }

    #[actix_web::test]
    async fn test_data_handler() {
        let mut mock_client = MockInterfaceMock::new();
        
        let mock_output = vec![Bar {
            ticker: Some("AAPL".to_string()), 
            timestamp:  Utc.with_ymd_and_hms(1977, 5, 25, 0, 0, 0).unwrap(),
            open: 150.0,
            high: 152.5,
            low: 149.5,
            close: 151.5,
            volume: 1_000_000,
            number_of_trades: 5_000,
            volume_weighted_average_price: 151.2,
        },
        Bar {
            ticker: Some("AAPL".to_string()), 
            timestamp:  Utc.with_ymd_and_hms(1977, 5, 26, 0, 0, 0).unwrap(),
            open: 150.5,
            high: 152.3,
            low: 149.8,
            close: 151.0,
            volume: 1_200_000,
            number_of_trades: 5_000,
            volume_weighted_average_price: 150.9,
        }];

        mock_client.expect_load_equities_bars()
            .returning(move || Ok(mock_output.clone()));

        env::set_var("ALPACA_API_KEY", "VALUE");
        env::set_var("ALPACA_API_SECRET", "VALUE");
        env::set_var("AWS_ACCESS_KEY_ID", "VALUE");
        env::set_var("AWS_SECRET_ACCESS_KEY", "VALUE");
        env::set_var("S3_DATA_BUCKET_NAME", "VALUE");

        let mock_client: Arc<dyn Interface> = Arc::new(mock_client);

        let mock_client = web::Data::new(mock_client);

        let app = test::init_service(App::new()
            .app_data(mock_client.clone())
            .service(data_handler))
            .await;

        let payload = json!({
            "data": {
                "start_at": "1977-05-24T00:00:00Z",
                "end_at": "1977-05-25T00:00:00Z",
            }
        });

        let req = test::TestRequest::post()
            .uri("/data")
            .set_json(&payload)
            .to_request();

        let resp = test::call_service(&app, req).await;

        assert!(resp.status().is_success());
    }
}<|MERGE_RESOLUTION|>--- conflicted
+++ resolved
@@ -79,19 +79,11 @@
         .map_err(|e: ParseIntError| io::Error::new(io::ErrorKind::InvalidInput, e))?;
 
     let data_client = DataClient::new(
-<<<<<<< HEAD
-        env::var("ALPACA_API_KEY_ID").expect("ALPACA_API_KEY_ID"),
-        env::var("ALPACA_API_SECRET_KEY").expect("ALPACA_API_SECRET_KEY"),
-        env::var("AWS_ACCESS_KEY_ID").expect("AWS_ACCESS_KEY_ID"),
-        env::var("AWS_SECRET_ACCESS_KEY").expect("AWS_SECRET_ACCESS_KEY"),
-        env::var("S3_DATA_BUCKET_NAME").expect("S3_DATA_BUCKET_NAME"),
-=======
         env::var("ALPACA_API_KEY").expect("Alpaca API key not found"),
         env::var("ALPACA_API_SECRET").expect("Alpaca API secret not found"),
         env::var("AWS_ACCESS_KEY_ID").expect("AWS access key ID not found"),
         env::var("AWS_SECRET_ACCESS_KEY").expect("AWS secret access key not found"),
         env::var("S3_DATA_BUCKET_NAME").expect("S3 data bucket name not found"),
->>>>>>> 80b8edf1
     );
 
     let data_client: Arc<dyn Interface> = Arc::new(data_client);
