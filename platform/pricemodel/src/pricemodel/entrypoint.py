"""Inference endpoint for price prediction model."""

import datetime
import os

<<<<<<< HEAD
from fastapi import FastAPI, status
from fastapi_cloudevents import CloudEvent, install_fastapi_cloudevents
from loguru import logger
from pocketsizefund import config, data, model
=======
import pandas as pd
import requests
import sentry_sdk
from fastapi import FastAPI, Response, status
from loguru import logger
from pocketsizefund import config, model
from pocketsizefund.trade import Client
>>>>>>> f9beead3
from pydantic import BaseModel
from sentry_sdk.integrations.loguru import LoggingLevels, LoguruIntegration

ENVIRONMENT = os.getenv("ENVIRONMENT")
DATA_PROVIDER_URL = f"http://data-provider.{ENVIRONMENT}.svc.cluster.local:8080"


sentry_loguru = LoguruIntegration(
    level=LoggingLevels.INFO.value,
    event_level=LoggingLevels.ERROR.value,
)

sentry_sdk.init(
    dsn=os.getenv("SENTRY_DSN"),
    integrations=[sentry_loguru],
    traces_sample_rate=1.0,
)


from pricemodel.trade import Client

FUND = os.getenv("FUND")

trade_client = Client(
    darqube_api_key=os.getenv("DARQUBE_API_KEY"),
    alpaca_api_key=os.getenv("ALPACA_API_KEY"),
    alpaca_api_secret=os.getenv("ALPACA_API_SECRET"),
    is_paper=FUND == "paper",
)


price_model = model.PriceModel()

try:
    price_model.load_model(file_path="price-model.ckpt")
    logger.info(f"loaded {price_model=}")
except FileNotFoundError:
    logger.exception("model not found, make sure MODEL_FILE_NAME is set")
    price_model = None
except IsADirectoryError:
    logger.exception("model is a directory, make sure MODEL_FILE_NAME is set")
    price_model = None

app = FastAPI()
app = install_fastapi_cloudevents(app)


@app.get("/health", status_code=status.HTTP_200_OK)
def health() -> CloudEvent:
    """Health check endpoint that the cluster pings to ensure the service is up."""
    return CloudEvent(
        type="health.check",
        source="psf.platform.predictionmodel",
        data=None,
    )


Ticker = dict[str, list[float]]


class Predictions(BaseModel):
    tickers: Ticker


@app.post("/")
async def invocations(event: CloudEvent) -> CloudEvent:
    """Invocations handles prediction requests to the inference endpoint."""
    logger.info(f"received event: {event}")
    if price_model is None:
        return CloudEvent(
            type="prediction.error",
            source="psf.platform.predictionmodel",
            data={"error": "model not found, make sure MODEL_FILE_NAME is set"},
        )

    available_tickers = trade_client.get_available_tickers()

    end_at = datetime.datetime.now(tz=config.TIMEZONE)
    start_at = end_at - datetime.timedelta(days=20)

    response = requests.post(
        url=DATA_PROVIDER_URL + "/",
        timeout=30,
        json={
            "data": {
                "start_at": start_at,
                "end_at": end_at,
            },
        },
    )

    response = requests.post(DATA_PROVIDER_URL)

    if response.status_code != status.HTTP_200_OK:
        return Response(
            status_code=status.HTTP_500_INTERNAL_SERVER_ERROR,
            content="error getting data",
            media_type="text/plain",
        )

    json_data = response.json()

    equity_bars_raw_data = pd.DataFrame(json_data)

    filtered_equity_bars_raw_data = equity_bars_raw_data["ticker"].isin(
        available_tickers
    )

    equity_bars_raw_data_grouped_by_ticker = filtered_equity_bars_raw_data.groupby(
        "ticker"
    )

    predictions: dict[str, list[float]] = {}
    for ticker, ticker_bars_raw_data in equity_bars_raw_data_grouped_by_ticker:
        ticker_predictions: list[float] = price_model.get_predictions(
            data=ticker_bars_raw_data,
        )

        predictions[ticker] = ticker_predictions

<<<<<<< HEAD
    return CloudEvent(
        type="psf.platform.predictionmodel",
        source="prediction.success",
        data={"tickers": predictions},
    )
=======
    return Predictions(tickers=predictions)
>>>>>>> f9beead3
<|MERGE_RESOLUTION|>--- conflicted
+++ resolved
@@ -3,20 +3,10 @@
 import datetime
 import os
 
-<<<<<<< HEAD
 from fastapi import FastAPI, status
 from fastapi_cloudevents import CloudEvent, install_fastapi_cloudevents
 from loguru import logger
 from pocketsizefund import config, data, model
-=======
-import pandas as pd
-import requests
-import sentry_sdk
-from fastapi import FastAPI, Response, status
-from loguru import logger
-from pocketsizefund import config, model
-from pocketsizefund.trade import Client
->>>>>>> f9beead3
 from pydantic import BaseModel
 from sentry_sdk.integrations.loguru import LoggingLevels, LoguruIntegration
 
@@ -137,12 +127,8 @@
 
         predictions[ticker] = ticker_predictions
 
-<<<<<<< HEAD
     return CloudEvent(
         type="psf.platform.predictionmodel",
         source="prediction.success",
         data={"tickers": predictions},
-    )
-=======
-    return Predictions(tickers=predictions)
->>>>>>> f9beead3
+    )