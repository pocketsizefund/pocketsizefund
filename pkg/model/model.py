--- conflicted
+++ resolved
@@ -1,38 +1,5 @@
 """Model module trains on and predicts prices."""
 
-<<<<<<< HEAD
-from sagemaker import tensorflow as sagemaker_tensorflow
-import pandas
-from sklearn import preprocessing
-import numpy
-import tensorflow
-import keras
-from keras import models, layers, losses, optimizers, metrics
-import wandb
-
-
-FEATURE_NAMES = tuple(
-    [
-        "open_price",
-        "high_price",
-        "low_price",
-        "close_price",
-        "volume",
-    ]
-)
-
-REQUIRED_COLUMNS = tuple(
-    [
-        "timestamp",
-        "ticker",
-    ],
-)
-
-WINDOW_INPUT_LENGTH = 30
-WINDOW_OUTPUT_LENGTH = 5
-
-CLOSE_PRICE_INDEX = 3
-=======
 import lightning.pytorch as pl
 import pandas as pd
 from lightning.pytorch.callbacks import EarlyStopping, LearningRateMonitor
@@ -41,7 +8,6 @@
 from pytorch_forecasting.data import GroupNormalizer, MultiNormalizer
 from pytorch_forecasting.metrics import RMSE
 from torch.utils.data import DataLoader
->>>>>>> 31666899
 
 
 class Model:
@@ -54,116 +20,15 @@
 
     def train_model(
         self,
-<<<<<<< HEAD
-        data: pandas.DataFrame,
-        splits: tuple[float, float, float] = (0.7, 0.2, 0.1),
-    ) -> dict[str, any]:
-        data_grouped_by_ticker = self._clean_and_group_data(data)
-
-        scalers: dict[int, preprocessing.MinMaxScaler] = {}
-
-        scaled_training_data: list[numpy.ndarray] = []
-        scaled_validating_data: list[numpy.ndarray] = []
-        scaled_testing_data: list[numpy.ndarray] = []
-
-        for ticker, ticker_data in data_grouped_by_ticker.items():
-            count = len(ticker_data)
-
-            if count < self.window_input_length + self.window_output_length:
-                continue
-
-            first_split = int(count * splits[0])
-            second_split = int(count * (splits[0] + splits[1]))
-
-            training_data = ticker_data[:first_split]
-            validating_data = ticker_data[first_split:second_split]
-            testing_data = ticker_data[second_split:]
-
-            scaler = preprocessing.MinMaxScaler(feature_range=(0, 1))
-
-            scaled_training_data.append(
-                scaler.fit_transform(
-                    X=training_data.values,
-                )
-            )
-
-            scaled_validating_data.append(
-                scaler.transform(
-                    X=validating_data.values,
-                )
-            )
-
-            scaled_testing_data.append(
-                scaler.transform(
-                    X=testing_data.values,
-                )
-            )
-
-            scalers[ticker] = scaler
-
-        training_datasets = list(
-            map(
-                lambda x: self._create_dataset(
-                    data=x,
-                ),
-                scaled_training_data,
-            )
-        )
-
-        validating_datasets = list(
-            map(
-                lambda x: self._create_dataset(
-                    data=x,
-                ),
-                scaled_validating_data,
-            )
-        )
-
-        testing_datasets = list(
-            map(
-                lambda x: self._create_dataset(
-                    data=x,
-                ),
-                scaled_testing_data,
-            )
-        )
-
-        training_dataset = training_datasets[0]
-        for dataset in training_datasets[1:]:
-            training_dataset = training_dataset.concatenate(dataset)
-
-        validating_dataset = validating_datasets[0]
-        for dataset in validating_datasets[1:]:
-            validating_dataset = validating_dataset.concatenate(dataset)
-
-        testing_dataset = testing_datasets[0]
-        for dataset in testing_datasets[1:]:
-            testing_dataset = testing_dataset.concatenate(dataset)
-=======
         data: pd.DataFrame,
     ) -> None:
         """Train the model with the input data."""
         data = self._generate_features(data)
->>>>>>> 31666899
 
         train_dataset = self._generate_input_dataset(data)
 
-<<<<<<< HEAD
-    def _create_dataset(
-        self,
-        data: numpy.ndarray,
-    ) -> tensorflow.data.Dataset:
-        dataset = keras.utils.timeseries_dataset_from_array(
-            data=data,
-            targets=None,
-            sequence_length=self.window_output_length + self.window_input_length,
-            sequence_stride=1,
-            shuffle=True,
-            batch_size=32,
-=======
         train_dataloader = self._generate_input_dataloader(
             train_dataset=train_dataset,
->>>>>>> 31666899
         )
 
         validation_dataloader = self._generate_validation_dataloader(
@@ -244,19 +109,7 @@
 
         predict_dataset = self._generate_input_dataset(data)
 
-<<<<<<< HEAD
-        data_grouped_by_ticker = {
-            str(ticker): ticker_group.drop(
-                columns=[ticker_column],
-            )
-            for ticker, ticker_group in data.groupby(
-                by=ticker_column,
-                dropna=True,
-            )
-        }
-=======
         predict_dataloader = self._generate_input_dataloader(predict_dataset)
->>>>>>> 31666899
 
         return self.model.predict(predict_dataloader)
 
@@ -278,41 +131,10 @@
         time_indexes = range(len(dates))
         dates = pd.DataFrame({"time_index": time_indexes, "date": dates})
 
-<<<<<<< HEAD
-        loss = history.history["loss"]
-        mean_absolute_error = history.history["mean_absolute_error"]
-        validation_loss = history.history["val_loss"]
-        validation_mean_absolute_error = history.history["val_mean_absolute_error"]
-
-        for index in range(epochs):
-            wandb.log(
-                {
-                    "training loss": loss[index],
-                    "training mean absolute error": mean_absolute_error[index],
-                    "validation loss": validation_loss[index],
-                    "validation mean absolute error": validation_mean_absolute_error[index],
-                }
-            )
-
-        return {
-            "model": self.model,
-            "metrics": history.history,
-        }
-
-    def evaluate_model(
-        self,
-        data: tensorflow.data.Dataset,
-    ) -> dict[str, any]:
-        evaluation = self.model.evaluate(
-            x=data,
-            return_dict=True,
-            verbose=0,
-=======
         data = data.merge(
             right=dates,
             left_on="timestamp",
             right_on="date",
->>>>>>> 31666899
         )
 
         data["weekday"] = data["timestamp"].dt.weekday
@@ -406,40 +228,6 @@
             num_workers=0,
         )
 
-<<<<<<< HEAD
-        with open(scalers_file_path, "rb") as scalers_file:
-            self.scalers = pickle.load(file=scalers_file)
-
-    def generate_predictions(
-        self,
-        features: dict[str, pandas.DataFrame],
-    ) -> dict[str, list[float]]:
-        if not self.model or not self.scalers:
-            msg = "no model or scalers"
-            raise ValueError(msg)
-
-        predictions: dict[str, any] = {}
-        for ticker, ticker_features in features.items():
-            prediction = self.model.predict(
-                x=ticker_features,
-                verbose=0,
-            )
-
-            prediction = numpy.squeeze(prediction, axis=0)
-
-            scaler = self.scalers[ticker]
-
-            minimum_value = scaler.data_min_[CLOSE_PRICE_INDEX]
-            maximum_value = scaler.data_max_[CLOSE_PRICE_INDEX]
-
-            unscaled_predictions = (prediction * (maximum_value - minimum_value)) + minimum_value
-
-            predictions[ticker] = unscaled_predictions.tolist()
-
-        return predictions
-
-=======
->>>>>>> 31666899
 
 class Client:
     """Client invokes a trained model to make predictions."""
