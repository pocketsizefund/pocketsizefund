"""Model module trains on and predicts prices."""

<<<<<<< HEAD
from sagemaker import tensorflow as sagemaker_tensorflow
import pandas
from sklearn import preprocessing
import numpy
import tensorflow
import keras
from keras import models, layers, losses, optimizers, metrics
import wandb


FEATURE_NAMES = tuple([
    "open_price",
    "high_price",
    "low_price",
    "close_price",
    "volume",
])

REQUIRED_COLUMNS = tuple(
    [
        "timestamp",
        "ticker",
    ],
)

WINDOW_INPUT_LENGTH = 30
WINDOW_OUTPUT_LENGTH = 5

CLOSE_PRICE_INDEX = 3


class Model:
    def __init__(
        self,
        artifact_output_path: str,
        weights_and_biases_api_key: str,
        notes: str = "",
    ) -> None:
        self.feature_names = FEATURE_NAMES
        self.required_columns = REQUIRED_COLUMNS
        self.window_input_length = WINDOW_INPUT_LENGTH
        self.window_output_length = WINDOW_OUTPUT_LENGTH
        self.label_count = 1

        self.artifact_output_path = artifact_output_path
        # explicit authorization instead of local secrets.env reference
        self.weights_and_biases_api_key = weights_and_biases_api_key
        self.notes = notes
=======
import lightning.pytorch as pl
import pandas as pd
from lightning.pytorch.callbacks import EarlyStopping, LearningRateMonitor
from lightning.pytorch.loggers import TensorBoardLogger
from pytorch_forecasting import TemporalFusionTransformer, TimeSeriesDataSet
from pytorch_forecasting.data import GroupNormalizer, MultiNormalizer
from pytorch_forecasting.metrics import RMSE
from torch.utils.data import DataLoader


class Model:
    """Model holds a trained model for making predictions."""
>>>>>>> 169a74a8

    def __init__(self) -> None:
        """Initialize the model type to be trained and used."""
        self.batch_size = 128  # set this between 32 to 128
        self.model = None

    def train_model(
        self,
        data: pd.DataFrame,
    ) -> None:
        """Train the model with the input data."""
        data = self._generate_features(data)

<<<<<<< HEAD
        return {
            "data": {
                "training": training_dataset,
                "validating": validating_dataset,
                "testing": testing_dataset,
            },
            "scalers": scalers,
        }
=======
        train_dataset = self._generate_input_dataset(data)
>>>>>>> 169a74a8

        train_dataloader = self._generate_input_dataloader(
            train_dataset=train_dataset,
        )

<<<<<<< HEAD
        windowed_dataset = dataset.map(
            lambda x: self._split_window(x),
=======
        validation_dataloader = self._generate_validation_dataloader(
            data=data,
            train_dataset=train_dataset,
        )

        pl.seed_everything(42)  # TEMP

        early_stop_callback = EarlyStopping(
            monitor="val_loss",
            min_delta=1e-4,
            patience=10,
            verbose=False,
            mode="min",
        )
        learning_rate_logger = LearningRateMonitor()  # log the learning rate
        logger = TensorBoardLogger("lightning_logs")  # logging results to a tensorboard

        trainer = pl.Trainer(
            max_epochs=50,
            accelerator="gpu",
            enable_model_summary=True,
            gradient_clip_val=0.1,
            limit_train_batches=50,  # comment in for training, running valiation every 30 batches
            callbacks=[
                learning_rate_logger,
                early_stop_callback,
            ],
            logger=logger,
>>>>>>> 169a74a8
        )

        self.trainer = trainer

        model = TemporalFusionTransformer.from_dataset(
            dataset=train_dataset,
            learning_rate=0.03,
            hidden_size=16,
            attention_head_size=2,
            dropout=0.1,
            hidden_continuous_size=8,
            loss=RMSE(),
            log_interval=10,
            optimizer="Ranger",
            reduce_on_plateau_patience=4,
        )

        trainer.fit(
            model,
            train_dataloaders=train_dataloader,
            val_dataloaders=validation_dataloader,
        )

        self.model = model

    def save_model(
        self,
        file_path: str,
    ) -> None:
        """Save trained model to a file."""
        self.trainer.save_checkpoint(file_path)

    def load_model(
        self,
        file_path: str,
    ) -> None:
        """Load trained model from a file."""
        self.model = TemporalFusionTransformer.load_from_checkpoint(file_path)

        self.model.eval()

    def get_predictions(
        self,
        data: pd.DataFrame,
    ) -> pd.DataFrame:
        """Get predictions for the input data."""
        data = self._generate_features(data)

        predict_dataset = self._generate_input_dataset(data)

        predict_dataloader = self._generate_input_dataloader(predict_dataset)

        return self.model.predict(predict_dataloader)

    def _generate_features(
        self,
<<<<<<< HEAD
        features: dict[str, pandas.DataFrame],
        epochs: int = 10,
    ) -> dict[str, any]:
        wandb.login(key=self.weights_and_biases_api_key)

        wandb.init(
            project="basic-lstm",
            config={
                "epochs": epochs,
            },
            notes=self.notes,
        )

        self.model = models.Sequential(
            layers=[
                layers.LSTM(
                    units=32,
                    return_sequences=False,
                ),
                layers.Dense(
                    # labels * days
                    units=self.label_count * self.window_output_length,
                ),
                layers.Reshape(
                    # days, labels
                    target_shape=(self.window_output_length, self.label_count),
                ),
            ],
            name="basic_lstm",
        )
=======
        data: pd.DataFrame,
    ) -> pd.DataFrame:
        start_date = data["timestamp"].min()
        end_date = data["timestamp"].max()

        data["timestamp"] = pd.to_datetime(data["timestamp"])
>>>>>>> 169a74a8

        dates = pd.date_range(
            start=start_date,
            end=end_date,
            freq="d",
        )

<<<<<<< HEAD
        history = self.model.fit(
            x=features["training"],
            epochs=epochs,
            validation_data=features["validating"],
        )

        loss = history.history["loss"]
        mean_absolute_error = history.history["mean_absolute_error"]
        validation_loss = history.history["val_loss"]
        validation_mean_absolute_error = history.history["val_mean_absolute_error"]

        for index in range(epochs):
            wandb.log({
                "training loss": loss[index],
                "training mean absolute error": mean_absolute_error[index],
                "validation loss": validation_loss[index],
                "validation mean absolute error": validation_mean_absolute_error[index],
            })

        return {
            "model": self.model,
            "metrics": history.history,
        }

    def evaluate_model(
        self,
        data: tensorflow.data.Dataset,
    ) -> dict[str, any]:
        evaluation = self.model.evaluate(
            x=data,
            return_dict=True,
            verbose=0,
        )

        return {
            "loss": evaluation["loss"],
            "mean_absolute_error": evaluation["mean_absolute_error"],
        }

    def save_model(
        self,
        model: models.Sequential,
    ) -> None:
        model.save(
            filepath=os.path.join(self.artifact_output_path, "lstm.keras"),
        )

    def save_scalers(
        self,
        scalers: dict[str, preprocessing.MinMaxScaler],
    ) -> None:
        with open(
            file=os.path.join(self.artifact_output_path, "scalers.pkl"),
            mode="wb",
        ) as scalers_file:
            pickle.dump(
                obj=scalers,
                file=scalers_file,
            )

    def save_data(
        self,
        name: str,
        data: tensorflow.data.Dataset,
    ) -> None:
        data.save(
            path=os.path.join(self.artifact_output_path, name),
            compression="GZIP",
        )
=======
        time_indexes = range(len(dates))
        dates = pd.DataFrame({"time_index": time_indexes, "date": dates})

        data = data.merge(
            right=dates,
            left_on="timestamp",
            right_on="date",
        )

        data["weekday"] = data["timestamp"].dt.weekday
        data["yearday"] = data["timestamp"].dt.dayofyear

        data["ticker"] = pd.Categorical(data["ticker"])

        return data
>>>>>>> 169a74a8

    def _generate_input_dataset(
        self,
<<<<<<< HEAD
    ) -> None:
        self.model = models.load_model(
            filepath=os.path.join(self.artifact_output_path, "lstm.keras"),
        )

    def load_scalers(
        self,
    ) -> None:
        scalers_file_path = os.path.join(
            self.artifact_output_path,
            "scalers.pkl",
        )

        with open(scalers_file_path, "rb") as scalers_file:
            self.scalers = pickle.load(file=scalers_file)

    def generate_predictions(
        self,
        features: dict[str, pandas.DataFrame],
    ) -> dict[str, list[float]]:
        if not self.model or not self.scalers:
            raise Exception("no model or scalers")

        predictions: dict[str, any] = {}
        for ticker, ticker_features in features.items():
            prediction = self.model.predict(
                x=ticker_features,
                verbose=0,
            )

            prediction = numpy.squeeze(prediction, axis=0)

            scaler = self.scalers[ticker]

            minimum_value = scaler.data_min_[CLOSE_PRICE_INDEX]
            maximum_value = scaler.data_max_[CLOSE_PRICE_INDEX]

            unscaled_predictions = (
                prediction*(
                    maximum_value -
                    minimum_value)
            ) + minimum_value

            predictions[ticker] = unscaled_predictions.tolist()

        return predictions

=======
        data: pd.DataFrame,
    ) -> TimeSeriesDataSet:
        maximum_prediction_length = 5
        maximum_encoder_length = 24

        return TimeSeriesDataSet(
            data=data,
            time_idx="time_index",
            target=[
                "open_price",
                "high_price",
                "low_price",
                "close_price",
            ],
            group_ids=["ticker"],
            min_encoder_length=maximum_encoder_length // 2,
            max_encoder_length=maximum_encoder_length,
            min_prediction_length=1,
            max_prediction_length=maximum_prediction_length,
            static_categoricals=["ticker"],
            time_varying_known_reals=["time_index"],
            time_varying_unknown_reals=[
                "open_price",
                "high_price",
                "low_price",
                "close_price",
                "volume",
            ],
            target_normalizer=MultiNormalizer(
                normalizers=[
                    GroupNormalizer(
                        groups=["ticker"],
                        transformation="softplus",
                    ),
                    GroupNormalizer(
                        groups=["ticker"],
                        transformation="softplus",
                    ),
                    GroupNormalizer(
                        groups=["ticker"],
                        transformation="softplus",
                    ),
                    GroupNormalizer(
                        groups=["ticker"],
                        transformation="softplus",
                    ),
                ],
            ),
            add_relative_time_idx=True,
            add_target_scales=True,
            add_encoder_length=True,
            allow_missing_timesteps=True,
        )

    def _generate_input_dataloader(
        self,
        train_dataset: TimeSeriesDataSet,
    ) -> DataLoader:
        return train_dataset.to_dataloader(
            train=True,
            batch_size=self.batch_size,
            num_workers=0,
        )

    def _generate_validation_dataloader(
        self,
        data: pd.DataFrame,
        train_dataset: TimeSeriesDataSet,
    ) -> DataLoader:
        validation = TimeSeriesDataSet.from_dataset(
            train_dataset,
            data,
            predict=True,
            stop_randomization=True,
        )

        return validation.to_dataloader(
            train=False,
            batch_size=self.batch_size,
            num_workers=0,
        )

>>>>>>> 169a74a8

class Client:
    """Client invokes a trained model to make predictions."""

    def __init__(
        self,
        model_endpoint_name: str,
    ) -> None:
        """Initialize the client to make predictions."""
        self.model_endpoint_name = model_endpoint_name

    def get_predictions(
        self,
<<<<<<< HEAD
        data: pandas.DataFrame,
    ) -> any:
        data["timestamp"] = data["timestamp"].astype(str)

        predictions = self.predictor.predict(
            data=data.to_dict(orient="records"),
        )

        return predictions
=======
    ) -> pd.DataFrame:
        """Get predictions for the input data."""
        return self.predictor.predict()
>>>>>>> 169a74a8
<|MERGE_RESOLUTION|>--- conflicted
+++ resolved
@@ -1,55 +1,5 @@
 """Model module trains on and predicts prices."""
 
-<<<<<<< HEAD
-from sagemaker import tensorflow as sagemaker_tensorflow
-import pandas
-from sklearn import preprocessing
-import numpy
-import tensorflow
-import keras
-from keras import models, layers, losses, optimizers, metrics
-import wandb
-
-
-FEATURE_NAMES = tuple([
-    "open_price",
-    "high_price",
-    "low_price",
-    "close_price",
-    "volume",
-])
-
-REQUIRED_COLUMNS = tuple(
-    [
-        "timestamp",
-        "ticker",
-    ],
-)
-
-WINDOW_INPUT_LENGTH = 30
-WINDOW_OUTPUT_LENGTH = 5
-
-CLOSE_PRICE_INDEX = 3
-
-
-class Model:
-    def __init__(
-        self,
-        artifact_output_path: str,
-        weights_and_biases_api_key: str,
-        notes: str = "",
-    ) -> None:
-        self.feature_names = FEATURE_NAMES
-        self.required_columns = REQUIRED_COLUMNS
-        self.window_input_length = WINDOW_INPUT_LENGTH
-        self.window_output_length = WINDOW_OUTPUT_LENGTH
-        self.label_count = 1
-
-        self.artifact_output_path = artifact_output_path
-        # explicit authorization instead of local secrets.env reference
-        self.weights_and_biases_api_key = weights_and_biases_api_key
-        self.notes = notes
-=======
 import lightning.pytorch as pl
 import pandas as pd
 from lightning.pytorch.callbacks import EarlyStopping, LearningRateMonitor
@@ -62,7 +12,6 @@
 
 class Model:
     """Model holds a trained model for making predictions."""
->>>>>>> 169a74a8
 
     def __init__(self) -> None:
         """Initialize the model type to be trained and used."""
@@ -76,27 +25,12 @@
         """Train the model with the input data."""
         data = self._generate_features(data)
 
-<<<<<<< HEAD
-        return {
-            "data": {
-                "training": training_dataset,
-                "validating": validating_dataset,
-                "testing": testing_dataset,
-            },
-            "scalers": scalers,
-        }
-=======
         train_dataset = self._generate_input_dataset(data)
->>>>>>> 169a74a8
 
         train_dataloader = self._generate_input_dataloader(
             train_dataset=train_dataset,
         )
 
-<<<<<<< HEAD
-        windowed_dataset = dataset.map(
-            lambda x: self._split_window(x),
-=======
         validation_dataloader = self._generate_validation_dataloader(
             data=data,
             train_dataset=train_dataset,
@@ -125,7 +59,6 @@
                 early_stop_callback,
             ],
             logger=logger,
->>>>>>> 169a74a8
         )
 
         self.trainer = trainer
@@ -182,45 +115,12 @@
 
     def _generate_features(
         self,
-<<<<<<< HEAD
-        features: dict[str, pandas.DataFrame],
-        epochs: int = 10,
-    ) -> dict[str, any]:
-        wandb.login(key=self.weights_and_biases_api_key)
-
-        wandb.init(
-            project="basic-lstm",
-            config={
-                "epochs": epochs,
-            },
-            notes=self.notes,
-        )
-
-        self.model = models.Sequential(
-            layers=[
-                layers.LSTM(
-                    units=32,
-                    return_sequences=False,
-                ),
-                layers.Dense(
-                    # labels * days
-                    units=self.label_count * self.window_output_length,
-                ),
-                layers.Reshape(
-                    # days, labels
-                    target_shape=(self.window_output_length, self.label_count),
-                ),
-            ],
-            name="basic_lstm",
-        )
-=======
         data: pd.DataFrame,
     ) -> pd.DataFrame:
         start_date = data["timestamp"].min()
         end_date = data["timestamp"].max()
 
         data["timestamp"] = pd.to_datetime(data["timestamp"])
->>>>>>> 169a74a8
 
         dates = pd.date_range(
             start=start_date,
@@ -228,77 +128,6 @@
             freq="d",
         )
 
-<<<<<<< HEAD
-        history = self.model.fit(
-            x=features["training"],
-            epochs=epochs,
-            validation_data=features["validating"],
-        )
-
-        loss = history.history["loss"]
-        mean_absolute_error = history.history["mean_absolute_error"]
-        validation_loss = history.history["val_loss"]
-        validation_mean_absolute_error = history.history["val_mean_absolute_error"]
-
-        for index in range(epochs):
-            wandb.log({
-                "training loss": loss[index],
-                "training mean absolute error": mean_absolute_error[index],
-                "validation loss": validation_loss[index],
-                "validation mean absolute error": validation_mean_absolute_error[index],
-            })
-
-        return {
-            "model": self.model,
-            "metrics": history.history,
-        }
-
-    def evaluate_model(
-        self,
-        data: tensorflow.data.Dataset,
-    ) -> dict[str, any]:
-        evaluation = self.model.evaluate(
-            x=data,
-            return_dict=True,
-            verbose=0,
-        )
-
-        return {
-            "loss": evaluation["loss"],
-            "mean_absolute_error": evaluation["mean_absolute_error"],
-        }
-
-    def save_model(
-        self,
-        model: models.Sequential,
-    ) -> None:
-        model.save(
-            filepath=os.path.join(self.artifact_output_path, "lstm.keras"),
-        )
-
-    def save_scalers(
-        self,
-        scalers: dict[str, preprocessing.MinMaxScaler],
-    ) -> None:
-        with open(
-            file=os.path.join(self.artifact_output_path, "scalers.pkl"),
-            mode="wb",
-        ) as scalers_file:
-            pickle.dump(
-                obj=scalers,
-                file=scalers_file,
-            )
-
-    def save_data(
-        self,
-        name: str,
-        data: tensorflow.data.Dataset,
-    ) -> None:
-        data.save(
-            path=os.path.join(self.artifact_output_path, name),
-            compression="GZIP",
-        )
-=======
         time_indexes = range(len(dates))
         dates = pd.DataFrame({"time_index": time_indexes, "date": dates})
 
@@ -314,59 +143,9 @@
         data["ticker"] = pd.Categorical(data["ticker"])
 
         return data
->>>>>>> 169a74a8
 
     def _generate_input_dataset(
         self,
-<<<<<<< HEAD
-    ) -> None:
-        self.model = models.load_model(
-            filepath=os.path.join(self.artifact_output_path, "lstm.keras"),
-        )
-
-    def load_scalers(
-        self,
-    ) -> None:
-        scalers_file_path = os.path.join(
-            self.artifact_output_path,
-            "scalers.pkl",
-        )
-
-        with open(scalers_file_path, "rb") as scalers_file:
-            self.scalers = pickle.load(file=scalers_file)
-
-    def generate_predictions(
-        self,
-        features: dict[str, pandas.DataFrame],
-    ) -> dict[str, list[float]]:
-        if not self.model or not self.scalers:
-            raise Exception("no model or scalers")
-
-        predictions: dict[str, any] = {}
-        for ticker, ticker_features in features.items():
-            prediction = self.model.predict(
-                x=ticker_features,
-                verbose=0,
-            )
-
-            prediction = numpy.squeeze(prediction, axis=0)
-
-            scaler = self.scalers[ticker]
-
-            minimum_value = scaler.data_min_[CLOSE_PRICE_INDEX]
-            maximum_value = scaler.data_max_[CLOSE_PRICE_INDEX]
-
-            unscaled_predictions = (
-                prediction*(
-                    maximum_value -
-                    minimum_value)
-            ) + minimum_value
-
-            predictions[ticker] = unscaled_predictions.tolist()
-
-        return predictions
-
-=======
         data: pd.DataFrame,
     ) -> TimeSeriesDataSet:
         maximum_prediction_length = 5
@@ -449,7 +228,6 @@
             num_workers=0,
         )
 
->>>>>>> 169a74a8
 
 class Client:
     """Client invokes a trained model to make predictions."""
@@ -463,18 +241,6 @@
 
     def get_predictions(
         self,
-<<<<<<< HEAD
-        data: pandas.DataFrame,
-    ) -> any:
-        data["timestamp"] = data["timestamp"].astype(str)
-
-        predictions = self.predictor.predict(
-            data=data.to_dict(orient="records"),
-        )
-
-        return predictions
-=======
     ) -> pd.DataFrame:
         """Get predictions for the input data."""
-        return self.predictor.predict()
->>>>>>> 169a74a8
+        return self.predictor.predict()