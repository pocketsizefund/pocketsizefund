import io
import tarfile
from concurrent import futures

import boto3
import pandas as pd

PREFIX_EQUITY_BARS_RAW_PATH = "equity/raw/bars"


class Client:
    def __init__(
        self,
        s3_data_bucket_name: str,
        s3_artifacts_bucket_name: str,
    ) -> None:
        self.s3_data_bucket_name = s3_data_bucket_name
        self.s3_artifacts_bucket_name = s3_artifacts_bucket_name
        self.s3_client = boto3.client("s3")

    def list_file_names(
        self,
        prefix: str,
    ) -> list[str]:
        file_names: list[str] = []

        continuation_token: str = None
        while True:
            list_arguments = {
                "Bucket": self.s3_data_bucket_name,
                "Prefix": prefix,
            }

            if continuation_token:
                list_arguments["ContinuationToken"] = continuation_token

            response = self.s3_client.list_objects_v2(**list_arguments)

            if response["KeyCount"] == 0:
                return file_names

            for content in response["Contents"]:
                key = content["Key"]
                file_name = key.rsplit("/", 1)[1]
                file_names.append(file_name)

            if not response["IsTruncated"]:
                break

        return file_names

    def store_dataframes(
        self,
        prefix: str,
        dataframes_by_file_name: dict[str, pd.DataFrame],
    ) -> None:
        return self._store_objects_by_file_name(
            prefix,
            dataframes_by_file_name,
            self._store_dataframe,
        )

    def _store_dataframe(
        self,
        dataframe: pd.DataFrame,
        key: str,
    ) -> None:
        gzip_buffer = io.BytesIO()

        dataframe.to_csv(
            gzip_buffer,
            index=False,
            header=True,
            compression="gzip",
        )

        gzip_buffer.seek(0)

        self.s3_client.put_object(
            Body=gzip_buffer.getvalue(),
            Bucket=self.s3_data_bucket_name,
            Key=key,
        )

    def load_dataframes(
        self,
        prefix: str,
        file_names: list[str],
    ) -> dict[str, pd.DataFrame]:
        return self._load_objects_by_file_name(
            prefix,
            file_names,
            self._load_dataframe,
        )

    def _load_dataframe(
        self,
        prefix: str,
        file_name: str,
    ) -> pd.DataFrame:
        key = f"{prefix}/{file_name}"

        response = self.s3_client.get_object(
            Bucket=self.s3_data_bucket_name,
            Key=key,
        )

        dataframe = pd.read_csv(
            response["Body"],
            compression="gzip",
        )

        if "timestamp" in dataframe.columns:
            dataframe["timestamp"] = dataframe["timestamp"].apply(
                pd.Timestamp,
            )

        return {file_name: dataframe}

    def store_texts(
        self,
        prefix: str,
        texts_by_file_name: dict[str, str],
    ) -> None:
        return self._store_objects_by_file_name(
            prefix,
            texts_by_file_name,
            self._store_text,
        )

    def _store_text(
        self,
        text: str,
        key: str,
    ) -> None:
        self.s3_client.put_object(
            Body=text,
            Bucket=self.s3_data_bucket_name,
            Key=key,
        )

    def _store_objects_by_file_name(
        self,
        prefix: str,
        objects_by_file_name: dict[str, any],
        store_function: any,
    ) -> None:
        executor = futures.ThreadPoolExecutor()

        executed_futures: list[futures.Future] = []
        for file_name in objects_by_file_name:
            object = objects_by_file_name[file_name]

            key = f"{prefix}/{file_name}"

            executed_future = executor.submit(
                store_function,
                object,
                key,
            )
            executed_futures.append(executed_future)

            for executed_future in futures.as_completed(executed_futures):
<<<<<<< HEAD
                executed_future.result()
=======
                try:
                    _ = executed_future.result()
                except Exception:
                    raise
>>>>>>> 31666899

    def load_texts(
        self,
        prefix: str,
        file_names: list[str],
    ) -> str:
        return self._load_objects_by_file_name(
            prefix,
            file_names,
            self._load_text,
        )

    def _load_text(
        self,
        prefix: str,
        file_name: str,
    ) -> str:
        key = f"{prefix}/{file_name}"

        response = self.s3_client.get_object(
            Bucket=self.s3_data_bucket_name,
            Key=key,
        )

        text = response["Body"].read().decode("utf-8")

        return {file_name: text}

    def _load_objects_by_file_name(
        self,
        prefix: str,
        file_names: list[str],
        load_function: any,
    ) -> dict[str, any]:
        objects_by_file_name: dict[str, any] = {}

        executor = futures.ThreadPoolExecutor()

        executed_futures: list[futures.Future] = []
        for file_name in file_names:
            executed_future = executor.submit(
                load_function,
                prefix,
                file_name,
            )
            executed_futures.append(executed_future)

        for executed_future in futures.as_completed(executed_futures):
<<<<<<< HEAD
            result = executed_future.result()
            for file_name in result:
                objects_by_file_name[file_name] = result[file_name]
=======
            try:
                result = executed_future.result()
                for file_name in result.keys():
                    objects_by_file_name[file_name] = result[file_name]
            except Exception:
                raise
>>>>>>> 31666899

        return objects_by_file_name

    def download_model_artifacts(
        self,
        model_name: str,
    ) -> None:
        response = self.s3_client.get_object(
            Bucket=self.s3_artifacts_bucket_name,
            Key=model_name,
        )

        compressed_data = response["Body"].read()

        compressed_file = tarfile.open(
            fileobj=io.BytesIO(compressed_data),
            mode="r:gz",
        )

        compressed_file.extractall()<|MERGE_RESOLUTION|>--- conflicted
+++ resolved
@@ -161,14 +161,10 @@
             executed_futures.append(executed_future)
 
             for executed_future in futures.as_completed(executed_futures):
-<<<<<<< HEAD
-                executed_future.result()
-=======
                 try:
                     _ = executed_future.result()
                 except Exception:
                     raise
->>>>>>> 31666899
 
     def load_texts(
         self,
@@ -217,18 +213,12 @@
             executed_futures.append(executed_future)
 
         for executed_future in futures.as_completed(executed_futures):
-<<<<<<< HEAD
-            result = executed_future.result()
-            for file_name in result:
-                objects_by_file_name[file_name] = result[file_name]
-=======
             try:
                 result = executed_future.result()
                 for file_name in result.keys():
                     objects_by_file_name[file_name] = result[file_name]
             except Exception:
                 raise
->>>>>>> 31666899
 
         return objects_by_file_name
 
