<<<<<<< HEAD
"""Config module for SAM (Serverless Application Model)"""

import datetime
import toml
=======
"""Read and parse a SAM config file."""
import argparse
>>>>>>> 96ecbaf2

import toml

ENVIRONMENT_DEVELOPMENT = "development"
TIMEZONE = datetime.timezone.utc


class SAMConfig:
<<<<<<< HEAD
    """SAMConfig class."""

    def __init__(self, file_path: str, environment: str = ENVIRONMENT_DEVELOPMENT) -> None:
=======
    """Read and parse a SAM config file."""
    def __init__(
        self,
        file_path: str,
        environment: str = ENVIRONMENT_DEVELOPMENT,
    ) -> None:
>>>>>>> 96ecbaf2
        """
        SAM Config class.

        Args:
            file_path (str): Path to SAM config file.
            environment (str, optional): Environment to use. Defaults to ENVIRONMENT_DEVELOPMENT.
        """
        self.samconfig_file = toml.load(file_path)

        self.parameters: dict[str, str] = {}
        parameters = self.samconfig_file[environment]["deploy"]["parameters"]
        for parameter in parameters["parameter_overrides"]:
            parameter_split = parameter.split("=")
            self.parameters[parameter_split[0]] = parameter_split[1]

    def get_parameter(self, parameter_name: str) -> str:
        """
        Get a parameter from the SAM config file.

        Args:
            parameter_name (str): Parameter name.
        """
        return self.parameters[parameter_name]


if __name__ == "__main__":
    samconfig_file = SAMConfig(
        "samconfig.toml",
        ENVIRONMENT_DEVELOPMENT,
    )

    parser = argparse.ArgumentParser(description="Process a config file.")
    parser.add_argument("--parameter", type=str, help="The parameter to retrieve.")

    arguments = parser.parse_args()

    print(samconfig_file.get_parameter(arguments.parameter))  # noqa: T201<|MERGE_RESOLUTION|>--- conflicted
+++ resolved
@@ -1,32 +1,16 @@
-<<<<<<< HEAD
 """Config module for SAM (Serverless Application Model)"""
-
 import datetime
 import toml
-=======
-"""Read and parse a SAM config file."""
 import argparse
->>>>>>> 96ecbaf2
-
-import toml
 
 ENVIRONMENT_DEVELOPMENT = "development"
 TIMEZONE = datetime.timezone.utc
 
 
 class SAMConfig:
-<<<<<<< HEAD
     """SAMConfig class."""
 
     def __init__(self, file_path: str, environment: str = ENVIRONMENT_DEVELOPMENT) -> None:
-=======
-    """Read and parse a SAM config file."""
-    def __init__(
-        self,
-        file_path: str,
-        environment: str = ENVIRONMENT_DEVELOPMENT,
-    ) -> None:
->>>>>>> 96ecbaf2
         """
         SAM Config class.
 
