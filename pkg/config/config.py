--- conflicted
+++ resolved
@@ -1,12 +1,7 @@
 """Config module for SAM (Serverless Application Model)"""
 import datetime
-<<<<<<< HEAD
-
-import toml
-=======
 import toml
 import argparse
->>>>>>> e72c2ea1
 
 ENVIRONMENT_DEVELOPMENT = "development"
 TIMEZONE = datetime.timezone.utc
