--- conflicted
+++ resolved
@@ -1,10 +1,5 @@
-<<<<<<< HEAD
-"""Config module for SAM (Serverless Application Model)"""
-import toml
-=======
 """Read and parse a SAM config file."""
 import argparse
->>>>>>> 169a74a8
 
 import toml
 
@@ -12,18 +7,12 @@
 
 
 class SAMConfig:
-<<<<<<< HEAD
-    """SAMConfig class."""
-    def __init__(self, file_path: str, environment: str = ENVIRONMENT_DEVELOPMENT) -> None:
-=======
     """Read and parse a SAM config file."""
-
     def __init__(
         self,
         file_path: str,
         environment: str = ENVIRONMENT_DEVELOPMENT,
     ) -> None:
->>>>>>> 169a74a8
         """
         SAM Config class.
 
@@ -41,18 +30,11 @@
 
     def get_parameter(self, parameter_name: str) -> str:
         """
-<<<<<<< HEAD
-        Get parameter value.
-=======
         Get a parameter from the SAM config file.
->>>>>>> 169a74a8
 
         Args:
             parameter_name (str): Parameter name.
         """
-<<<<<<< HEAD
-        return self.parameters[parameter_name]
-=======
         return self.parameters[parameter_name]
 
 
@@ -67,5 +49,4 @@
 
     arguments = parser.parse_args()
 
-    print(samconfig_file.get_parameter(arguments.parameter))  # noqa: T201
->>>>>>> 169a74a8
+    print(samconfig_file.get_parameter(arguments.parameter))  # noqa: T201